--- conflicted
+++ resolved
@@ -15,11 +15,7 @@
 if sys.version_info[0] < 3:
     __all__ = [n.encode('ascii') for n in __all__]
 
-<<<<<<< HEAD
-__version__ = "1.2.0"
-=======
 __version__ = "1.9.0"
->>>>>>> 2d039526
 
 
 def read_text_file(filename, encoding="utf-8"):
