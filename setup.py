--- conflicted
+++ resolved
@@ -112,12 +112,6 @@
             pkg_in_srcdir = '{0}/{1}.so'.format(pkg_sourcedir, ext.name)
 
             shutil.copyfile(full_name, full_build_name)
-<<<<<<< HEAD
-=======
-            print("name = {0} source = {1} dest = {2}"
-                  .format(ext.name, full_name, full_build_name))
-            # os.symlink(full_build_name, self.get_ext_fullpath(ext.name))
->>>>>>> 13b454f2
 
             # just copy the newly created library in the Corrfunc module directory.
             # Installed Corrfunc version will automatically get the extensions
