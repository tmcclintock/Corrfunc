--- conflicted
+++ resolved
@@ -40,7 +40,6 @@
                 return ret
     from distutils.command.build_ext import build_ext
 
-<<<<<<< HEAD
 
 def strip_line(line, sep=os.linesep):
     """
@@ -51,23 +50,8 @@
         return line.strip(sep)
     except TypeError:
         return line.decode('utf-8').strip(sep)
-=======
->>>>>>> 2d039526
-
-def strip_line(line, sep=os.linesep):
-    """
-    Removes occurrence of character (sep) from a line of text
-    """
-    
-    try:
-        return line.strip(sep)
-    except TypeError:
-        return line.decode('utf-8').strip(sep)
-
-<<<<<<< HEAD
-=======
-
->>>>>>> 2d039526
+
+
 def run_command(command, **kwargs):
     proc = subprocess.Popen(command, shell=True,
                             **kwargs)
@@ -535,12 +519,8 @@
         platforms=["Linux", "Mac OSX", "Unix"],
         keywords=['correlation functions', 'simulations',
                   'surveys', 'galaxies'],
-<<<<<<< HEAD
-        packages=[projectname],
-=======
         provides=[projectname],
         packages=find_packages(),
->>>>>>> 2d039526
         ext_package=projectname,
         ext_modules=extensions,
         package_data={'': data_files},
