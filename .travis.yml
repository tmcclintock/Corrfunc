language: c
sudo: required

notifications:
  email:
    recipients:
      - manodeep@gmail.com
    on_success: change
    on_failure: always

env:
  global:
    - NUMPY_VERSION=1.9

addons: 
  apt:
    sources:
      - ubuntu-toolchain-r-test
    packages:
      - gcc-4.8
      - libgsl0-dev

matrix:
  fast_finish: true

  ### let osx fail for the time being, while I figure out the details
  allow_failures:
    os: osx

  include:
    #### osx with clang doesn't use openmp -> so they are the slowest. Run them first
    # - os: osx
<<<<<<< HEAD
    #   osx_image: xcode8
    #   compiler: gcc
    #   env: COMPILER=gcc-4.9 FAMILY=gcc V='4.9' PYTHON_VERSION=2.6 NUMPY_VERSION=1.7 
    #   before_install:
    #     # - brew update
    #     # - brew tap homebrew/versions && brew reinstall gcc49 --without-multilib
=======
    #   compiler: gcc
    #   env: COMPILER=gcc-4.9 FAMILY=gcc V='4.9' PYTHON_VERSION=2.6 NUMPY_VERSION=1.7 
    #   before_install:
    #     - brew update
    #     - brew tap homebrew/versions && brew reinstall gcc49 --without-multilib
>>>>>>> 2d039526
    #     - wget http://repo.continuum.io/miniconda/Miniconda-latest-MacOSX-x86_64.sh -O miniconda.sh
    #     - bash miniconda.sh -b -p $HOME/miniconda
    #     - export PATH="$HOME/miniconda/bin:$PATH"
    #     - conda create -q --yes -n test python=$PYTHON_VERSION numpy=$NUMPY_VERSION
    #     - source activate test
    #     - conda install -q --yes -c asmeurer gsl

<<<<<<< HEAD
    # - os: osx
    #   osx_image: beta-xcode6.2
    #   compiler: gcc
    #   env: COMPILER=gcc-4.9 FAMILY=gcc V='4.9' PYTHON_VERSION=2.6 NUMPY_VERSION=1.7 
    #   before_install:
    #     - brew update
    #     - brew tap homebrew/versions && brew reinstall gcc49 --without-multilib
=======

    # - os: osx
    #   compiler: clang
    #   env: COMPILER=clang-omp FAMILY=clang V='3.5' PYTHON_VERSION=2.7
    #   before_install:
    #     - brew update
    #     - brew outdated xctool || brew upgrade xctool
    #     - brew tap homebrew/versions && brew install clang-omp
>>>>>>> 2d039526
    #     - wget http://repo.continuum.io/miniconda/Miniconda-latest-MacOSX-x86_64.sh -O miniconda.sh
    #     - bash miniconda.sh -b -p $HOME/miniconda
    #     - export PATH="$HOME/miniconda/bin:$PATH"
    #     - conda create -q --yes -n test python=$PYTHON_VERSION numpy=$NUMPY_VERSION
    #     - source activate test
<<<<<<< HEAD
    #     - conda install -q --yes -c asmeurer gsl
=======
    #     - conda install -q --yes -c asmeurer gsl        

    - os: osx
      osx_image: xcode8
      compiler: clang
      env: COMPILER=clang FAMILY=clang V='Apple LLVM 7.0.0' PYTHON_VERSION=3.5
      before_install:
        - wget http://repo.continuum.io/miniconda/Miniconda3-latest-MacOSX-x86_64.sh -O miniconda.sh
        - bash miniconda.sh -b -p $HOME/miniconda
        - export PATH="$HOME/miniconda/bin:$PATH"
        - conda create -q --yes -n test python=$PYTHON_VERSION numpy=$NUMPY_VERSION
        - source activate test
        - conda install -q --yes -c asmeurer gsl

    - os: osx
      osx_image: xcode7.3
      compiler: clang
      env: COMPILER=clang FAMILY=clang V='Apple LLVM 7.0.0' PYTHON_VERSION=3.5
      before_install:
        - wget http://repo.continuum.io/miniconda/Miniconda3-latest-MacOSX-x86_64.sh -O miniconda.sh
        - bash miniconda.sh -b -p $HOME/miniconda
        - export PATH="$HOME/miniconda/bin:$PATH"
        - conda create -q --yes -n test python=$PYTHON_VERSION numpy=$NUMPY_VERSION
        - source activate test
        - conda install -q --yes -c asmeurer gsl
>>>>>>> 2d039526

   # - os: osx
   #   compiler: clang
   #   env: COMPILER=clang-omp FAMILY=clang V='3.5' PYTHON_VERSION=2.7
   #   before_install:
   #     - brew update
   #     - brew outdated xctool || brew upgrade xctool
   #     - brew tap homebrew/versions && brew install clang-omp
   #     - wget http://repo.continuum.io/miniconda/Miniconda-latest-MacOSX-x86_64.sh -O miniconda.sh
   #     - bash miniconda.sh -b -p $HOME/miniconda
   #     - export PATH="$HOME/miniconda/bin:$PATH"
   #     - conda create -q --yes -n test python=$PYTHON_VERSION numpy=$NUMPY_VERSION
   #     - source activate test
   #     - conda install -q --yes -c asmeurer gsl        

    - os: osx
      osx_image: xcode7
      compiler: clang
      env: COMPILER=clang FAMILY=clang V='Apple LLVM 7.0.0' PYTHON_VERSION=3.5
      before_install:
        - wget http://repo.continuum.io/miniconda/Miniconda3-latest-MacOSX-x86_64.sh -O miniconda.sh
        - bash miniconda.sh -b -p $HOME/miniconda
        - export PATH="$HOME/miniconda/bin:$PATH"
        - conda create -q --yes -n test python=$PYTHON_VERSION numpy=$NUMPY_VERSION
        - source activate test
        - conda install -q --yes -c asmeurer gsl
<<<<<<< HEAD
=======


    - os: osx
      osx_image: xcode6.4
      compiler: clang
      env: COMPILER=clang FAMILY=clang V='Apple LLVM 7.0.0' PYTHON_VERSION=3.5
      before_install:
        - wget http://repo.continuum.io/miniconda/Miniconda3-latest-MacOSX-x86_64.sh -O miniconda.sh
        - bash miniconda.sh -b -p $HOME/miniconda
        - export PATH="$HOME/miniconda/bin:$PATH"
        - conda create -q --yes -n test python=$PYTHON_VERSION numpy=$NUMPY_VERSION
        - source activate test
        - conda install -q --yes -c asmeurer gsl

>>>>>>> 2d039526

    # - os: osx
    #   compiler: gcc
    #   env: COMPILER=gcc-4.8 V='4.8' PYTHON_VERSION=3.5 FAMILY=gcc
    #   before_install:
    #     - brew update && brew tap homebrew/versions && brew install gcc48 --without-multilib
    #     - wget http://repo.continuum.io/miniconda/Miniconda3-latest-MacOSX-x86_64.sh -O miniconda.sh
    #     - bash miniconda.sh -b -p $HOME/miniconda
    #     - export PATH="$HOME/miniconda/bin:$PATH"
    #     - conda create -q --yes -n test python=$PYTHON_VERSION numpy=$NUMPY_VERSION
    #     - source activate test
    #     - conda install -q --yes -c asmeurer gsl
        
    # - os: linux
    #   dist: trusty
    #   sudo: required
    #   compiler: clang
    #   addons:
    #     apt: 
    #       sources: ['ubuntu-toolchain-r-test','llvm-toolchain-trusty-3.6']
    #       packages: ['clang-3.6','libgsl0-dev']
    #   env: COMPILER=clang-3.6 V=3.6 PYTHON_VERSION=2.7 
    #   before_install:
    #     - wget http://repo.continuum.io/miniconda/Miniconda-latest-Linux-x86_64.sh -O miniconda.sh
    #     - bash miniconda.sh -b -p $HOME/miniconda
    #     - export PATH="$HOME/miniconda/bin:$PATH"
    #     - conda create -q --yes -n test python=$PYTHON_VERSION numpy=$NUMPY_VERSION
    #     - source activate test

    # - os: linux
    #   dist: trusty
    #   sudo: required
    #   compiler: clang
    #   addons:
    #     apt: 
    #       sources: ['ubuntu-toolchain-r-test','llvm-toolchain-trusty-3.6']
    #       packages: ['clang-3.6','libgsl0-dev']
    #   env: COMPILER=clang-3.6 V=3.6 PYTHON_VERSION=3.5
    #   before_install:
    #     - wget http://repo.continuum.io/miniconda/Miniconda3-latest-Linux-x86_64.sh -O miniconda.sh
    #     - bash miniconda.sh -b -p $HOME/miniconda
    #     - export PATH="$HOME/miniconda/bin:$PATH"
    #     - conda create -q --yes -n test python=$PYTHON_VERSION numpy=$NUMPY_VERSION
    #     - source activate test
        
    - os: linux
      dist: trusty
      sudo: required
      compiler: gcc
      env: COMPILER=gcc PYTHON_VERSION=2.6 NUMPY_VERSION=1.7
      before_install:
        - wget http://repo.continuum.io/miniconda/Miniconda-latest-Linux-x86_64.sh -O miniconda.sh
        - bash miniconda.sh -b -p $HOME/miniconda
        - export PATH="$HOME/miniconda/bin:$PATH"
        - conda create -q --yes -n test python=$PYTHON_VERSION numpy=$NUMPY_VERSION
        - source activate test

    - os: linux
      dist: trusty
      sudo: required
      compiler: gcc
      env: COMPILER=gcc PYTHON_VERSION=2.7
      before_install:
        - wget http://repo.continuum.io/miniconda/Miniconda-latest-Linux-x86_64.sh -O miniconda.sh
        - bash miniconda.sh -b -p $HOME/miniconda
        - export PATH="$HOME/miniconda/bin:$PATH"
        - conda create -q --yes -n test python=$PYTHON_VERSION numpy=$NUMPY_VERSION
        - source activate test
        
    - os: linux
      dist: trusty
      sudo: required
      compiler: gcc
      env: COMPILER=gcc PYTHON_VERSION=3.3 
      before_install:
        - wget http://repo.continuum.io/miniconda/Miniconda3-latest-Linux-x86_64.sh -O miniconda.sh
        - bash miniconda.sh -b -p $HOME/miniconda
        - export PATH="$HOME/miniconda/bin:$PATH"
        - conda create -q --yes -n test python=$PYTHON_VERSION numpy=$NUMPY_VERSION
        - source activate test

    - os: linux
      dist: trusty
      sudo: required
      compiler: gcc
      env: COMPILER=gcc PYTHON_VERSION=3.5
      before_install:
        - wget http://repo.continuum.io/miniconda/Miniconda3-latest-Linux-x86_64.sh -O miniconda.sh
        - bash miniconda.sh -b -p $HOME/miniconda
        - export PATH="$HOME/miniconda/bin:$PATH"
        - conda create -q --yes -n test python=$PYTHON_VERSION numpy=$NUMPY_VERSION
        - source activate test
        

install:
  - make -r CC=$COMPILER
  - make install CC=$COMPILER
  - python setup.py install
        
script:
  - make tests CC=$COMPILER
  <|MERGE_RESOLUTION|>--- conflicted
+++ resolved
@@ -30,20 +30,11 @@
   include:
     #### osx with clang doesn't use openmp -> so they are the slowest. Run them first
     # - os: osx
-<<<<<<< HEAD
-    #   osx_image: xcode8
     #   compiler: gcc
     #   env: COMPILER=gcc-4.9 FAMILY=gcc V='4.9' PYTHON_VERSION=2.6 NUMPY_VERSION=1.7 
     #   before_install:
-    #     # - brew update
-    #     # - brew tap homebrew/versions && brew reinstall gcc49 --without-multilib
-=======
-    #   compiler: gcc
-    #   env: COMPILER=gcc-4.9 FAMILY=gcc V='4.9' PYTHON_VERSION=2.6 NUMPY_VERSION=1.7 
-    #   before_install:
     #     - brew update
     #     - brew tap homebrew/versions && brew reinstall gcc49 --without-multilib
->>>>>>> 2d039526
     #     - wget http://repo.continuum.io/miniconda/Miniconda-latest-MacOSX-x86_64.sh -O miniconda.sh
     #     - bash miniconda.sh -b -p $HOME/miniconda
     #     - export PATH="$HOME/miniconda/bin:$PATH"
@@ -51,15 +42,6 @@
     #     - source activate test
     #     - conda install -q --yes -c asmeurer gsl
 
-<<<<<<< HEAD
-    # - os: osx
-    #   osx_image: beta-xcode6.2
-    #   compiler: gcc
-    #   env: COMPILER=gcc-4.9 FAMILY=gcc V='4.9' PYTHON_VERSION=2.6 NUMPY_VERSION=1.7 
-    #   before_install:
-    #     - brew update
-    #     - brew tap homebrew/versions && brew reinstall gcc49 --without-multilib
-=======
 
     # - os: osx
     #   compiler: clang
@@ -68,15 +50,11 @@
     #     - brew update
     #     - brew outdated xctool || brew upgrade xctool
     #     - brew tap homebrew/versions && brew install clang-omp
->>>>>>> 2d039526
     #     - wget http://repo.continuum.io/miniconda/Miniconda-latest-MacOSX-x86_64.sh -O miniconda.sh
     #     - bash miniconda.sh -b -p $HOME/miniconda
     #     - export PATH="$HOME/miniconda/bin:$PATH"
     #     - conda create -q --yes -n test python=$PYTHON_VERSION numpy=$NUMPY_VERSION
     #     - source activate test
-<<<<<<< HEAD
-    #     - conda install -q --yes -c asmeurer gsl
-=======
     #     - conda install -q --yes -c asmeurer gsl        
 
     - os: osx
@@ -102,21 +80,7 @@
         - conda create -q --yes -n test python=$PYTHON_VERSION numpy=$NUMPY_VERSION
         - source activate test
         - conda install -q --yes -c asmeurer gsl
->>>>>>> 2d039526
-
-   # - os: osx
-   #   compiler: clang
-   #   env: COMPILER=clang-omp FAMILY=clang V='3.5' PYTHON_VERSION=2.7
-   #   before_install:
-   #     - brew update
-   #     - brew outdated xctool || brew upgrade xctool
-   #     - brew tap homebrew/versions && brew install clang-omp
-   #     - wget http://repo.continuum.io/miniconda/Miniconda-latest-MacOSX-x86_64.sh -O miniconda.sh
-   #     - bash miniconda.sh -b -p $HOME/miniconda
-   #     - export PATH="$HOME/miniconda/bin:$PATH"
-   #     - conda create -q --yes -n test python=$PYTHON_VERSION numpy=$NUMPY_VERSION
-   #     - source activate test
-   #     - conda install -q --yes -c asmeurer gsl        
+
 
     - os: osx
       osx_image: xcode7
@@ -129,8 +93,6 @@
         - conda create -q --yes -n test python=$PYTHON_VERSION numpy=$NUMPY_VERSION
         - source activate test
         - conda install -q --yes -c asmeurer gsl
-<<<<<<< HEAD
-=======
 
 
     - os: osx
@@ -145,7 +107,6 @@
         - source activate test
         - conda install -q --yes -c asmeurer gsl
 
->>>>>>> 2d039526
 
     # - os: osx
     #   compiler: gcc
