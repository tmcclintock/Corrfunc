--- conflicted
+++ resolved
@@ -24,21 +24,14 @@
 ## Might lead to some un-necessary recompilation but is guaranteed
 ## to work.
 
-<<<<<<< HEAD
-=======
 ## Set OpenMP for both theory and mocks
 OPT += -DUSE_OMP
->>>>>>> 2d039526
 
 
 ### You should NOT edit below this line
 DISTNAME:=Corrfunc
 MAJOR:=1
-<<<<<<< HEAD
-MINOR:=2
-=======
 MINOR:=9
->>>>>>> 2d039526
 PATCHLEVEL:=0
 VERSION:=$(MAJOR).$(MINOR).$(PATCHLEVEL)
 DO_CHECKS := 1
@@ -64,13 +57,10 @@
   ifeq ($(UNAME), Darwin)
     ECHO_COMMAND := echo
   endif
-<<<<<<< HEAD
-=======
   ifeq ($(TRAVIS_OS_NAME), linux)
     ECHO_COMMAND := echo
   endif 
 
->>>>>>> 2d039526
   ccred:=$(shell $(ECHO_COMMAND) "\033[0;31m")
   ccmagenta:=$(shell $(ECHO_COMMAND) "\033[0;35m")
   ccgreen:=$(shell $(ECHO_COMMAND) "\033[0;32m")
@@ -93,12 +83,6 @@
     $(error $(ccred)Project requires make >= 3.80 to compile.$(ccreset))
   endif
   #end of checks for make. 
-<<<<<<< HEAD
-
-
-
-=======
->>>>>>> 2d039526
 
   ## Make clang the default compiler on Mac
   ## But first check for clang-omp, use that if available
@@ -206,19 +190,11 @@
     endif
   endif
 
-<<<<<<< HEAD
-  ifeq (FAST_DIVIDE,$(findstring FAST_DIVIDE,$(OPT)))
-    ifneq (USE_AVX,$(findstring USE_AVX,$(OPT)))
-      $(warning Makefile option $(ccblue)"FAST_DIVIDE"$(ccreset) will not do anything unless $(ccblue)USE_AVX$(ccreset) is set)
-    endif
-  endif
-=======
   # ifeq (FAST_DIVIDE,$(findstring FAST_DIVIDE,$(OPT)))
   #   ifneq (USE_AVX,$(findstring USE_AVX,$(OPT)))
   #     $(warning Makefile option $(ccblue)"FAST_DIVIDE"$(ccreset) will not do anything unless $(ccblue)USE_AVX$(ccreset) is set)
   #   endif
   # endif
->>>>>>> 2d039526
   ## done with check for conflicting options
 
   ifeq (icc,$(findstring icc,$(CC)))
@@ -231,19 +207,11 @@
 
     ## Warning that w(theta) with OUTPUT_THETAAVG is very slow without icc
     ## Someday I am going to fix that by linking with MKL 
-<<<<<<< HEAD
-    ifeq (USE_AVX,$(findstring USE_AVX,$(OPT)))
-      ifeq (OUTPUT_THETAAVG,$(findstring OUTPUT_THETAAVG,$(OPT)))
-        $(warning WARNING: $(ccblue)"OUTPUT_THETAAVG"$(ccreset) with AVX capabilties is slow with gcc/clang (disables AVX essentially) with gcc/clang. Try to use $(ccblue)"icc"$(ccreset) if available)
-      endif
-	  endif
-=======
     # ifeq (USE_AVX,$(findstring USE_AVX,$(OPT)))
     #   ifeq (OUTPUT_THETAAVG,$(findstring OUTPUT_THETAAVG,$(OPT)))
     #     $(warning WARNING: $(ccblue)"OUTPUT_THETAAVG"$(ccreset) with AVX capabilties is slow with gcc/clang (disables AVX essentially) with gcc/clang. Try to use $(ccblue)"icc"$(ccreset) if available)
     #   endif
     # endif
->>>>>>> 2d039526
 
     ### GCC is slightly more complicated. CC might be called gcc but it might be clang underneath
     ### compiler specific flags for gcc
@@ -400,19 +368,11 @@
           PYTHON_CONFIG_EXE:=$(dir $(PYTHON))$(PYTHON_CONFIG_EXE)
           $(warning $(ccblue)"PYTHON"$(ccreset) is set to $(ccblue)$(PYTHON)$(ccreset); using $(ccblue)$(PYTHON_CONFIG_EXE)$(ccreset) as $(ccblue)python-config$(ccreset). If this is not correct, please also set $(ccblue)"PYTHON_CONFIG_EXE"$(ccreset) in $(ccgreen)"common.mk"$(ccreset) to appropriate $(ccblue)python-config$(ccreset))
         endif
-<<<<<<< HEAD
       endif
       PYTHON_CONFIG_INCL := $(shell $(PYTHON_CONFIG_EXE) --includes 2>/dev/null)
       ifndef PYTHON_CONFIG_INCL
         $(error $(ccred)python-config$(ccreset) ($(ccblue)$(PYTHON_CONFIG_EXE)$(ccreset)) not found. Please set $(ccgreen)PYTHON_CONFIG_EXE$(ccreset) in $(ccgreen)"common.mk"$(ccreset) to appropriate $(ccblue)python-config$(ccreset) before installing $(DISTNAME).$(VERSION) $(ccreset))
       endif
-=======
-      endif
-      PYTHON_CONFIG_INCL := $(shell $(PYTHON_CONFIG_EXE) --includes 2>/dev/null)
-      ifndef PYTHON_CONFIG_INCL
-        $(error $(ccred)python-config$(ccreset) ($(ccblue)$(PYTHON_CONFIG_EXE)$(ccreset)) not found. Please set $(ccgreen)PYTHON_CONFIG_EXE$(ccreset) in $(ccgreen)"common.mk"$(ccreset) to appropriate $(ccblue)python-config$(ccreset) before installing $(DISTNAME).$(VERSION) $(ccreset))
-      endif
->>>>>>> 2d039526
       PYTHON_CONFIG_INCL:=$(patsubst -I%,-isystem%, $(PYTHON_CONFIG_INCL))
 
       export PYTHON_CFLAGS := $(PYTHON_CONFIG_INCL) $(shell $(PYTHON) -c "from __future__ import print_function; import numpy; print('-isystem ' + numpy.__path__[0] + '/core/include/numpy/')")
