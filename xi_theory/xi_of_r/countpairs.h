/* File: countpairs.h */
/*
  This file is a part of the Corrfunc package
  Copyright (C) 2015-- Manodeep Sinha (manodeep@gmail.com)
  License: MIT LICENSE. See LICENSE file under the top-level
  directory at https://github.com/manodeep/Corrfunc/
*/

#pragma once

#ifdef __cplusplus
extern "C" {
#endif

            
<<<<<<< HEAD
#include "defs.h"//for add_diff_time    
#include "function_precision.h" //for definition of DOUBLE
#include <inttypes.h> //for uint64_t


//define the results structure
typedef struct{
    uint64_t *npairs;
    DOUBLE *rupp;
    DOUBLE *rpavg;
    int nbin;
} results_countpairs;

results_countpairs countpairs(const int64_t ND1, DOUBLE *X1, DOUBLE *Y1, DOUBLE  *Z1,
                              const int64_t ND2, DOUBLE *X2, DOUBLE *Y2, DOUBLE  *Z2,
#if defined(USE_OMP) && defined(_OPENMP)
                              const int numthreads,
#endif
                              const int autocorr,
                              const char *binfile) __attribute__((warn_unused_result));
    

void free_results(results_countpairs *results);
=======
#include "defs.h"//for struct config_options 
#include <stdint.h> //for uint64_t

//define the results structure
  typedef struct{
    uint64_t *npairs;
    double *rupp;
    double *rpavg;
    int nbin;
  } results_countpairs;
  
  extern int countpairs(const int64_t ND1, void *X1, void *Y1, void  *Z1,
                        const int64_t ND2, void *X2, void *Y2, void  *Z2,
                        const int numthreads,
                        const int autocorr,
                        const char *binfile,
                        results_countpairs *results,
                        struct config_options *options) __attribute__((warn_unused_result));
  
  extern void free_results(results_countpairs *results);
>>>>>>> 2d039526

#ifdef __cplusplus
}
#endif<|MERGE_RESOLUTION|>--- conflicted
+++ resolved
@@ -13,31 +13,6 @@
 #endif
 
             
-<<<<<<< HEAD
-#include "defs.h"//for add_diff_time    
-#include "function_precision.h" //for definition of DOUBLE
-#include <inttypes.h> //for uint64_t
-
-
-//define the results structure
-typedef struct{
-    uint64_t *npairs;
-    DOUBLE *rupp;
-    DOUBLE *rpavg;
-    int nbin;
-} results_countpairs;
-
-results_countpairs countpairs(const int64_t ND1, DOUBLE *X1, DOUBLE *Y1, DOUBLE  *Z1,
-                              const int64_t ND2, DOUBLE *X2, DOUBLE *Y2, DOUBLE  *Z2,
-#if defined(USE_OMP) && defined(_OPENMP)
-                              const int numthreads,
-#endif
-                              const int autocorr,
-                              const char *binfile) __attribute__((warn_unused_result));
-    
-
-void free_results(results_countpairs *results);
-=======
 #include "defs.h"//for struct config_options 
 #include <stdint.h> //for uint64_t
 
@@ -58,7 +33,6 @@
                         struct config_options *options) __attribute__((warn_unused_result));
   
   extern void free_results(results_countpairs *results);
->>>>>>> 2d039526
 
 #ifdef __cplusplus
 }
