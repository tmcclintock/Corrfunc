--- conflicted
+++ resolved
@@ -16,16 +16,6 @@
 #include "countpairs_impl_float.h"//actual implementations for float
 
 
-<<<<<<< HEAD
-#include "countpairs_driver.h"
-
-
-#if defined(USE_OMP) && defined(_OPENMP)
-#include <omp.h>
-#endif
-
-=======
->>>>>>> 2d039526
 void free_results(results_countpairs *results)
 {
     if(results == NULL)
@@ -38,15 +28,6 @@
 
 
 
-<<<<<<< HEAD
-results_countpairs countpairs(const int64_t ND1, DOUBLE *X1, DOUBLE *Y1, DOUBLE  *Z1,
-                              const int64_t ND2, DOUBLE *X2, DOUBLE *Y2, DOUBLE  *Z2,
-#if defined(USE_OMP) && defined(_OPENMP)
-                              const int numthreads,
-#endif
-                              const int autocorr,
-                              const char *binfile)
-=======
 int countpairs(const int64_t ND1, void * restrict X1, void * restrict Y1, void  * restrict Z1,
                const int64_t ND2, void * restrict X2, void * restrict Y2, void  * restrict Z2,
                const int numthreads,
@@ -54,7 +35,6 @@
                const char *binfile,
                results_countpairs *results,
                struct config_options *options)
->>>>>>> 2d039526
 {
 
     
@@ -88,53 +68,4 @@
                                  options);
     }
     
-<<<<<<< HEAD
-
-
-#ifdef OUTPUT_RPAVG
-    for(int i=0;i<nrpbin;i++) {
-        if(npairs[i] > 0) {
-            rpavg[i] /= (DOUBLE) npairs[i] ;
-        }
-    }
-#endif
-
-    //Pack in the results
-    results_countpairs results;
-    results.nbin = nrpbin;
-    results.npairs = my_malloc(sizeof(uint64_t), nrpbin);
-    results.rupp   = my_malloc(sizeof(DOUBLE)  , nrpbin);
-    results.rpavg  = my_malloc(sizeof(DOUBLE)  , nrpbin);
-
-    for(int i=0;i<nrpbin;i++) {
-        results.npairs[i] = npairs[i];
-        results.rupp[i] = rupp[i];
-#ifdef OUTPUT_RPAVG
-        results.rpavg[i] = rpavg[i];
-#else
-        results.rpavg[i] = 0.0;
-#endif
-    }
-    int free_wraps = periodic == 1 ? 1:0;
-    free_cellarray_index(lattice1, totncells, free_wraps);
-    if(autocorr == 0) {
-        //if cross-correlation, the second cell will not have
-        //any mallocs with each cell element. -> so just free
-        //the lattice struct. 
-        free(lattice2);
-    }
-    free(rupp);
-
-#if defined(USE_OMP) && defined(_OPENMP)
-    matrix_free((void **) all_npairs, numthreads);
-#ifdef OUTPUT_RPAVG
-    matrix_free((void **) all_rpavg, numthreads);
-#endif
-
-#endif
-
-    return results;
-
-=======
->>>>>>> 2d039526
 }