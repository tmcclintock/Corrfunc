--- conflicted
+++ resolved
@@ -17,26 +17,6 @@
 
 
 //define the results structure
-<<<<<<< HEAD
-typedef struct{
-    uint64_t *npairs;
-    DOUBLE *xi;
-    DOUBLE *rupp;
-    DOUBLE *rpavg;
-    int nbin;
-} results_countpairs_xi;
-
-results_countpairs_xi countpairs_xi(const int64_t ND1, DOUBLE * restrict X1, DOUBLE * restrict Y1, DOUBLE * restrict Z1,
-                                    const double boxsize,
-#if defined(USE_OMP) && defined(_OPENMP)
-                                    const int numthreads,
-#endif
-                                    const char *binfile) __attribute__((warn_unused_result));
-    
-
-void free_results_xi(results_countpairs_xi *results);
-
-=======
     typedef struct{
         uint64_t *npairs;
         double *xi;
@@ -53,7 +33,6 @@
                              results_countpairs_xi *results,
                              struct config_options *in_options);
     
->>>>>>> 2d039526
 #ifdef __cplusplus
 }
 #endif