/* File: countpairs_rp_pi.c */
/*
  This file is a part of the Corrfunc package
  Copyright (C) 2015-- Manodeep Sinha (manodeep@gmail.com)
  License: MIT LICENSE. See LICENSE file under the top-level
  directory at https://github.com/manodeep/Corrfunc/
*/

#include <stdio.h>
#include <stdlib.h>
#include <string.h>

#include "countpairs_rp_pi.h" //function proto-type for API
#include "countpairs_rp_pi_impl_double.h"//actual implementations for double
#include "countpairs_rp_pi_impl_float.h"//actual implementations for float

<<<<<<< HEAD
#ifndef SILENT
#include "progressbar.h" //for the progressbar
#endif

#include "countpairs_rp_pi_driver.h"

#if defined(USE_OMP) && defined(_OPENMP)
#include <omp.h>
#endif


=======
>>>>>>> 2d039526
void free_results_rp_pi(results_countpairs_rp_pi *results)
{
    if(results==NULL)
        return;

    free(results->npairs);
    free(results->rupp);
    free(results->rpavg);
}


<<<<<<< HEAD
results_countpairs_rp_pi countpairs_rp_pi(const int64_t ND1, DOUBLE *X1, DOUBLE *Y1, DOUBLE *Z1,
                                          const int64_t ND2, DOUBLE *X2, DOUBLE *Y2, DOUBLE *Z2,
#if defined(USE_OMP) && defined(_OPENMP)
                                          const int numthreads,
#endif
                                          const int autocorr,
                                          const char *binfile,
                                          const DOUBLE pimax)
=======
int countpairs_rp_pi(const int64_t ND1, void *X1, void *Y1, void *Z1,
                     const int64_t ND2, void *X2, void *Y2, void *Z2,
                     const int numthreads,
                     const int autocorr,
                     const char *binfile,
                     const double pimax,
                     results_countpairs_rp_pi *results,
                     struct config_options *options)
>>>>>>> 2d039526
{
    if( ! (options->float_type == sizeof(float) || options->float_type == sizeof(double))){
        fprintf(stderr,"ERROR: In %s> Can only handle doubles or floats. Got an array of size = %zu\n",
                __FUNCTION__, options->float_type);
        return EXIT_FAILURE;
    }

    if( strncmp(options->version, STR(VERSION), sizeof(options->version)/sizeof(char)-1) != 0) {
        fprintf(stderr,"Error: Do not know this API version = `%s'. Expected version = `%s'\n", options->version, STR(VERSION));
        return EXIT_FAILURE;
    }
    
    if(options->float_type == sizeof(float)) {
      return countpairs_rp_pi_float(ND1, (float *) X1, (float *) Y1, (float *) Z1,
                                    ND2, (float *) X2, (float *) Y2, (float *) Z2,
                                    numthreads,
                                    autocorr,
                                    binfile,
                                    pimax,
                                    results,
                                    options);
    } else {
        return countpairs_rp_pi_double(ND1, (double *) X1, (double *) Y1, (double *) Z1,
                                       ND2, (double *) X2, (double *) Y2, (double *) Z2,
                                       numthreads,
                                       autocorr,
                                       binfile,
                                       pimax,
                                       results,
                                       options);
    }
<<<<<<< HEAD
    const int64_t totncells = (int64_t) nmesh_x * (int64_t) nmesh_y * (int64_t) nmesh_z;

    //Generate the unique set of neighbouring cells to count over. 
    assign_ngb_cells(lattice1, lattice2, totncells, bin_refine_factor, bin_refine_factor, zbin_refine_factor, nmesh_x, nmesh_y, nmesh_z, xdiff, ydiff, zdiff, autocorr, periodic);


#define MULTIPLE_ARRAY_EXCHANGER(type,a,i,j) { SGLIB_ARRAY_ELEMENTS_EXCHANGER(DOUBLE,x,i,j); \
            SGLIB_ARRAY_ELEMENTS_EXCHANGER(DOUBLE,y,i,j);               \
            SGLIB_ARRAY_ELEMENTS_EXCHANGER(DOUBLE,z,i,j) }

#if defined(USE_OMP) && defined(_OPENMP)
    omp_set_num_threads(numthreads);
#pragma omp parallel for schedule(dynamic)
#endif
    for(int64_t icell=0;icell<totncells;icell++) {
        const cellarray_index *first=&(lattice1[icell]);
        if(first->nelements > 0) {
          const int64_t start = first->start;
          DOUBLE *x = X1 + start;
          DOUBLE *y = Y1 + start;
          DOUBLE *z = Z1 + start;
          
          SGLIB_ARRAY_QUICK_SORT(DOUBLE, z, first->nelements, SGLIB_NUMERIC_COMPARATOR , MULTIPLE_ARRAY_EXCHANGER);
        }

    }
    if(autocorr == 0) {
#if defined(USE_OMP) && defined(_OPENMP)
#pragma omp parallel for schedule(dynamic)
#endif
        for(int64_t icell=0;icell<totncells;icell++) {
            const cellarray_index *first=&(lattice2[icell]);
            if(first->nelements > 0) {
                const int64_t start = first->start;
                DOUBLE *x = X2 + start;
                DOUBLE *y = Y2 + start;
                DOUBLE *z = Z2 + start;
                
                SGLIB_ARRAY_QUICK_SORT(DOUBLE, z, first->nelements, SGLIB_NUMERIC_COMPARATOR , MULTIPLE_ARRAY_EXCHANGER);
            }
#undef MULTIPLE_ARRAY_EXCHANGER
        }
    }

    DOUBLE rupp_sqr[nrpbin];
    const int64_t totnbins = (npibin+1)*(nrpbin+1);
    for(int i=0; i < nrpbin;i++) {
        rupp_sqr[i] = rupp[i]*rupp[i];
    }

    const DOUBLE sqr_rpmax=rupp_sqr[nrpbin-1];
    const DOUBLE sqr_rpmin=rupp_sqr[0];

#if !(defined(USE_OMP) && defined(_OPENMP))
    uint64_t npairs[totnbins];
#ifdef OUTPUT_RPAVG
    DOUBLE rpavg[totnbins];
#endif
    for(int ibin=0;ibin<totnbins;ibin++) {
        npairs[ibin]=0;
#ifdef OUTPUT_RPAVG
        rpavg[ibin] = 0.0;
#endif
    }
#else//Use OMP
    omp_set_num_threads(numthreads);
    uint64_t **all_npairs = (uint64_t **) matrix_calloc(sizeof(uint64_t), numthreads, totnbins);
#ifdef OUTPUT_RPAVG
    DOUBLE **all_rpavg = (DOUBLE **) matrix_calloc(sizeof(DOUBLE),numthreads,totnbins);
#endif
#endif//OMP


#ifndef SILENT    
    int interrupted=0;
    int64_t numdone=0;
    init_my_progressbar(totncells,&interrupted);
#endif

#if defined(USE_OMP) && defined(_OPENMP)
#ifndef SILENT    
#pragma omp parallel shared(numdone)
#else
#pragma omp parallel    
#endif    
    {
        const int tid = omp_get_thread_num();
        uint64_t npairs[totnbins];
        for(int i=0;i<totnbins;i++) npairs[i] = 0;
#ifdef OUTPUT_RPAVG
        DOUBLE rpavg[totnbins];
        for(int i=0;i<totnbins;i++) rpavg[i] = ZERO;
#endif

#pragma omp for  schedule(dynamic) nowait
#endif
        /*---Loop-over-lattice1--------------------*/
        for(int64_t index1=0;index1<totncells;index1++) {

#ifndef SILENT
#if defined(USE_OMP) && defined(_OPENMP)
            if (omp_get_thread_num() == 0)
#endif
                my_progressbar(numdone,&interrupted);


#if defined(USE_OMP) && defined(_OPENMP)
#pragma omp atomic
#endif
            numdone++;
#endif //SILENT


            /* Calculate over all ngb cells */
            const cellarray_index *first  = &(lattice1[index1]);
            if(first->nelements == 0) {
                continue;
            }
            DOUBLE *x1 = X1 + first->start;
            DOUBLE *y1 = Y1 + first->start;
            DOUBLE *z1 = Z1 + first->start;
            const int64_t N1 = first->nelements;
            if(autocorr == 1) {
                int same_cell = 1;
                countpairs_rp_pi_driver(x1, y1, z1, N1,
                                        x1, y1, z1, N1,
                                        same_cell
                                        
#ifdef PERIODIC
                                        ,ZERO, ZERO, ZERO
#endif                                  
                                        ,sqr_rpmax, sqr_rpmin, nrpbin, npibin, rupp_sqr, pimax
#ifdef OUTPUT_RPAVG
                                        ,rpavg
#endif
                                        ,npairs);

            }
            for(int64_t ngb=0;ngb<first->num_ngb;ngb++){
                const cellarray_index *second = first->ngb_cells[ngb];
                if(second->nelements == 0) {
                    continue;
                }
                const int same_cell = 0;
                DOUBLE *x2 = X2 + second->start;
                DOUBLE *y2 = Y2 + second->start;
                DOUBLE *z2 = Z2 + second->start;
#ifdef PERIODIC
                const DOUBLE off_xwrap = first->xwrap[ngb];
                const DOUBLE off_ywrap = first->ywrap[ngb];
                const DOUBLE off_zwrap = first->zwrap[ngb];
#endif
                
                const int64_t N2 = second->nelements;

                countpairs_rp_pi_driver(x1, y1, z1, N1,
                                        x2, y2, z2, N2,
                                        same_cell
#ifdef PERIODIC
                                        ,off_xwrap, off_ywrap, off_zwrap
#endif                                  
                                        ,sqr_rpmax, sqr_rpmin, nrpbin, npibin, rupp_sqr, pimax
#ifdef OUTPUT_RPAVG
                                        ,rpavg
#endif
                                        ,npairs);

            }//loop over ngb cells
        }//index1 loop over totncells
#if defined(USE_OMP) && defined(_OPENMP)
        for(int i=0;i<totnbins;i++) {
            all_npairs[tid][i] = npairs[i];
#ifdef OUTPUT_RPAVG
            all_rpavg[tid][i] = rpavg[i];
#endif
        }
    }//close the omp parallel region
#endif

#ifndef SILENT    
    finish_myprogressbar(&interrupted);
#endif


#if defined(USE_OMP) && defined(_OPENMP)
    uint64_t npairs[totnbins];
#ifdef OUTPUT_RPAVG
    DOUBLE rpavg[totnbins];
#endif
    for(int i=0;i<totnbins;i++) {
        npairs[i] = 0;
#ifdef OUTPUT_RPAVG
        rpavg[i] = 0.0;
#endif
    }

    for(int i=0;i<numthreads;i++) {
        for(int j=0;j<totnbins;j++) {
            npairs[j] += all_npairs[i][j];
#ifdef OUTPUT_RPAVG
            rpavg[j] += all_rpavg[i][j];
#endif
        }
    }
#endif


    //The code does not double count for autocorrelations
    //which means the npairs and rpavg values need to be doubled;
    if(autocorr == 1) {
        const uint64_t int_fac = 2;
#ifdef OUTPUT_RPAVG
        const DOUBLE dbl_fac = (DOUBLE) 2.0;
#endif
        for(int i=0;i<totnbins;i++) {
            npairs[i] *= int_fac;
#ifdef OUTPUT_RPAVG
            rpavg[i] *= dbl_fac;
#endif
        }
    }

    
#ifdef OUTPUT_RPAVG
    for(int i=0;i<totnbins;i++){
        if(npairs[i] > 0) {
            rpavg[i] /= ((DOUBLE) npairs[i] );
        }
    }
#endif


    //Pack in the results
    results_countpairs_rp_pi results;
    results.nbin   = nrpbin;
    results.npibin = npibin;
    results.pimax  = pimax;
    results.npairs = my_malloc(sizeof(uint64_t), totnbins);
    results.rupp   = my_malloc(sizeof(DOUBLE)  , nrpbin);
    results.rpavg  = my_malloc(sizeof(DOUBLE)  , totnbins);

    for(int i=0;i<nrpbin;i++) {
        results.rupp[i] = rupp[i];
        for(int j=0;j<npibin;j++) {
            int index = i*(npibin+1) + j;
            assert(index < totnbins && "index must be within range");
            results.npairs[index] = npairs[index];
#ifdef OUTPUT_RPAVG
            results.rpavg[index] = rpavg[index];
#else
            results.rpavg[index] = 0.0;
#endif
        }
    }

    free(rupp);
    const int free_wraps = periodic == 1 ? 1:0;
    free_cellarray_index(lattice1,totncells, free_wraps);
    if(autocorr == 0) {
        free(lattice2);
    }
    
#if defined(USE_OMP) && defined(_OPENMP)
    matrix_free((void **) all_npairs, numthreads);
#ifdef OUTPUT_RPAVG
    matrix_free((void **) all_rpavg, numthreads);
#endif
#endif

    return results;
=======
>>>>>>> 2d039526
}<|MERGE_RESOLUTION|>--- conflicted
+++ resolved
@@ -14,20 +14,6 @@
 #include "countpairs_rp_pi_impl_double.h"//actual implementations for double
 #include "countpairs_rp_pi_impl_float.h"//actual implementations for float
 
-<<<<<<< HEAD
-#ifndef SILENT
-#include "progressbar.h" //for the progressbar
-#endif
-
-#include "countpairs_rp_pi_driver.h"
-
-#if defined(USE_OMP) && defined(_OPENMP)
-#include <omp.h>
-#endif
-
-
-=======
->>>>>>> 2d039526
 void free_results_rp_pi(results_countpairs_rp_pi *results)
 {
     if(results==NULL)
@@ -39,16 +25,6 @@
 }
 
 
-<<<<<<< HEAD
-results_countpairs_rp_pi countpairs_rp_pi(const int64_t ND1, DOUBLE *X1, DOUBLE *Y1, DOUBLE *Z1,
-                                          const int64_t ND2, DOUBLE *X2, DOUBLE *Y2, DOUBLE *Z2,
-#if defined(USE_OMP) && defined(_OPENMP)
-                                          const int numthreads,
-#endif
-                                          const int autocorr,
-                                          const char *binfile,
-                                          const DOUBLE pimax)
-=======
 int countpairs_rp_pi(const int64_t ND1, void *X1, void *Y1, void *Z1,
                      const int64_t ND2, void *X2, void *Y2, void *Z2,
                      const int numthreads,
@@ -57,7 +33,6 @@
                      const double pimax,
                      results_countpairs_rp_pi *results,
                      struct config_options *options)
->>>>>>> 2d039526
 {
     if( ! (options->float_type == sizeof(float) || options->float_type == sizeof(double))){
         fprintf(stderr,"ERROR: In %s> Can only handle doubles or floats. Got an array of size = %zu\n",
@@ -89,277 +64,4 @@
                                        results,
                                        options);
     }
-<<<<<<< HEAD
-    const int64_t totncells = (int64_t) nmesh_x * (int64_t) nmesh_y * (int64_t) nmesh_z;
-
-    //Generate the unique set of neighbouring cells to count over. 
-    assign_ngb_cells(lattice1, lattice2, totncells, bin_refine_factor, bin_refine_factor, zbin_refine_factor, nmesh_x, nmesh_y, nmesh_z, xdiff, ydiff, zdiff, autocorr, periodic);
-
-
-#define MULTIPLE_ARRAY_EXCHANGER(type,a,i,j) { SGLIB_ARRAY_ELEMENTS_EXCHANGER(DOUBLE,x,i,j); \
-            SGLIB_ARRAY_ELEMENTS_EXCHANGER(DOUBLE,y,i,j);               \
-            SGLIB_ARRAY_ELEMENTS_EXCHANGER(DOUBLE,z,i,j) }
-
-#if defined(USE_OMP) && defined(_OPENMP)
-    omp_set_num_threads(numthreads);
-#pragma omp parallel for schedule(dynamic)
-#endif
-    for(int64_t icell=0;icell<totncells;icell++) {
-        const cellarray_index *first=&(lattice1[icell]);
-        if(first->nelements > 0) {
-          const int64_t start = first->start;
-          DOUBLE *x = X1 + start;
-          DOUBLE *y = Y1 + start;
-          DOUBLE *z = Z1 + start;
-          
-          SGLIB_ARRAY_QUICK_SORT(DOUBLE, z, first->nelements, SGLIB_NUMERIC_COMPARATOR , MULTIPLE_ARRAY_EXCHANGER);
-        }
-
-    }
-    if(autocorr == 0) {
-#if defined(USE_OMP) && defined(_OPENMP)
-#pragma omp parallel for schedule(dynamic)
-#endif
-        for(int64_t icell=0;icell<totncells;icell++) {
-            const cellarray_index *first=&(lattice2[icell]);
-            if(first->nelements > 0) {
-                const int64_t start = first->start;
-                DOUBLE *x = X2 + start;
-                DOUBLE *y = Y2 + start;
-                DOUBLE *z = Z2 + start;
-                
-                SGLIB_ARRAY_QUICK_SORT(DOUBLE, z, first->nelements, SGLIB_NUMERIC_COMPARATOR , MULTIPLE_ARRAY_EXCHANGER);
-            }
-#undef MULTIPLE_ARRAY_EXCHANGER
-        }
-    }
-
-    DOUBLE rupp_sqr[nrpbin];
-    const int64_t totnbins = (npibin+1)*(nrpbin+1);
-    for(int i=0; i < nrpbin;i++) {
-        rupp_sqr[i] = rupp[i]*rupp[i];
-    }
-
-    const DOUBLE sqr_rpmax=rupp_sqr[nrpbin-1];
-    const DOUBLE sqr_rpmin=rupp_sqr[0];
-
-#if !(defined(USE_OMP) && defined(_OPENMP))
-    uint64_t npairs[totnbins];
-#ifdef OUTPUT_RPAVG
-    DOUBLE rpavg[totnbins];
-#endif
-    for(int ibin=0;ibin<totnbins;ibin++) {
-        npairs[ibin]=0;
-#ifdef OUTPUT_RPAVG
-        rpavg[ibin] = 0.0;
-#endif
-    }
-#else//Use OMP
-    omp_set_num_threads(numthreads);
-    uint64_t **all_npairs = (uint64_t **) matrix_calloc(sizeof(uint64_t), numthreads, totnbins);
-#ifdef OUTPUT_RPAVG
-    DOUBLE **all_rpavg = (DOUBLE **) matrix_calloc(sizeof(DOUBLE),numthreads,totnbins);
-#endif
-#endif//OMP
-
-
-#ifndef SILENT    
-    int interrupted=0;
-    int64_t numdone=0;
-    init_my_progressbar(totncells,&interrupted);
-#endif
-
-#if defined(USE_OMP) && defined(_OPENMP)
-#ifndef SILENT    
-#pragma omp parallel shared(numdone)
-#else
-#pragma omp parallel    
-#endif    
-    {
-        const int tid = omp_get_thread_num();
-        uint64_t npairs[totnbins];
-        for(int i=0;i<totnbins;i++) npairs[i] = 0;
-#ifdef OUTPUT_RPAVG
-        DOUBLE rpavg[totnbins];
-        for(int i=0;i<totnbins;i++) rpavg[i] = ZERO;
-#endif
-
-#pragma omp for  schedule(dynamic) nowait
-#endif
-        /*---Loop-over-lattice1--------------------*/
-        for(int64_t index1=0;index1<totncells;index1++) {
-
-#ifndef SILENT
-#if defined(USE_OMP) && defined(_OPENMP)
-            if (omp_get_thread_num() == 0)
-#endif
-                my_progressbar(numdone,&interrupted);
-
-
-#if defined(USE_OMP) && defined(_OPENMP)
-#pragma omp atomic
-#endif
-            numdone++;
-#endif //SILENT
-
-
-            /* Calculate over all ngb cells */
-            const cellarray_index *first  = &(lattice1[index1]);
-            if(first->nelements == 0) {
-                continue;
-            }
-            DOUBLE *x1 = X1 + first->start;
-            DOUBLE *y1 = Y1 + first->start;
-            DOUBLE *z1 = Z1 + first->start;
-            const int64_t N1 = first->nelements;
-            if(autocorr == 1) {
-                int same_cell = 1;
-                countpairs_rp_pi_driver(x1, y1, z1, N1,
-                                        x1, y1, z1, N1,
-                                        same_cell
-                                        
-#ifdef PERIODIC
-                                        ,ZERO, ZERO, ZERO
-#endif                                  
-                                        ,sqr_rpmax, sqr_rpmin, nrpbin, npibin, rupp_sqr, pimax
-#ifdef OUTPUT_RPAVG
-                                        ,rpavg
-#endif
-                                        ,npairs);
-
-            }
-            for(int64_t ngb=0;ngb<first->num_ngb;ngb++){
-                const cellarray_index *second = first->ngb_cells[ngb];
-                if(second->nelements == 0) {
-                    continue;
-                }
-                const int same_cell = 0;
-                DOUBLE *x2 = X2 + second->start;
-                DOUBLE *y2 = Y2 + second->start;
-                DOUBLE *z2 = Z2 + second->start;
-#ifdef PERIODIC
-                const DOUBLE off_xwrap = first->xwrap[ngb];
-                const DOUBLE off_ywrap = first->ywrap[ngb];
-                const DOUBLE off_zwrap = first->zwrap[ngb];
-#endif
-                
-                const int64_t N2 = second->nelements;
-
-                countpairs_rp_pi_driver(x1, y1, z1, N1,
-                                        x2, y2, z2, N2,
-                                        same_cell
-#ifdef PERIODIC
-                                        ,off_xwrap, off_ywrap, off_zwrap
-#endif                                  
-                                        ,sqr_rpmax, sqr_rpmin, nrpbin, npibin, rupp_sqr, pimax
-#ifdef OUTPUT_RPAVG
-                                        ,rpavg
-#endif
-                                        ,npairs);
-
-            }//loop over ngb cells
-        }//index1 loop over totncells
-#if defined(USE_OMP) && defined(_OPENMP)
-        for(int i=0;i<totnbins;i++) {
-            all_npairs[tid][i] = npairs[i];
-#ifdef OUTPUT_RPAVG
-            all_rpavg[tid][i] = rpavg[i];
-#endif
-        }
-    }//close the omp parallel region
-#endif
-
-#ifndef SILENT    
-    finish_myprogressbar(&interrupted);
-#endif
-
-
-#if defined(USE_OMP) && defined(_OPENMP)
-    uint64_t npairs[totnbins];
-#ifdef OUTPUT_RPAVG
-    DOUBLE rpavg[totnbins];
-#endif
-    for(int i=0;i<totnbins;i++) {
-        npairs[i] = 0;
-#ifdef OUTPUT_RPAVG
-        rpavg[i] = 0.0;
-#endif
-    }
-
-    for(int i=0;i<numthreads;i++) {
-        for(int j=0;j<totnbins;j++) {
-            npairs[j] += all_npairs[i][j];
-#ifdef OUTPUT_RPAVG
-            rpavg[j] += all_rpavg[i][j];
-#endif
-        }
-    }
-#endif
-
-
-    //The code does not double count for autocorrelations
-    //which means the npairs and rpavg values need to be doubled;
-    if(autocorr == 1) {
-        const uint64_t int_fac = 2;
-#ifdef OUTPUT_RPAVG
-        const DOUBLE dbl_fac = (DOUBLE) 2.0;
-#endif
-        for(int i=0;i<totnbins;i++) {
-            npairs[i] *= int_fac;
-#ifdef OUTPUT_RPAVG
-            rpavg[i] *= dbl_fac;
-#endif
-        }
-    }
-
-    
-#ifdef OUTPUT_RPAVG
-    for(int i=0;i<totnbins;i++){
-        if(npairs[i] > 0) {
-            rpavg[i] /= ((DOUBLE) npairs[i] );
-        }
-    }
-#endif
-
-
-    //Pack in the results
-    results_countpairs_rp_pi results;
-    results.nbin   = nrpbin;
-    results.npibin = npibin;
-    results.pimax  = pimax;
-    results.npairs = my_malloc(sizeof(uint64_t), totnbins);
-    results.rupp   = my_malloc(sizeof(DOUBLE)  , nrpbin);
-    results.rpavg  = my_malloc(sizeof(DOUBLE)  , totnbins);
-
-    for(int i=0;i<nrpbin;i++) {
-        results.rupp[i] = rupp[i];
-        for(int j=0;j<npibin;j++) {
-            int index = i*(npibin+1) + j;
-            assert(index < totnbins && "index must be within range");
-            results.npairs[index] = npairs[index];
-#ifdef OUTPUT_RPAVG
-            results.rpavg[index] = rpavg[index];
-#else
-            results.rpavg[index] = 0.0;
-#endif
-        }
-    }
-
-    free(rupp);
-    const int free_wraps = periodic == 1 ? 1:0;
-    free_cellarray_index(lattice1,totncells, free_wraps);
-    if(autocorr == 0) {
-        free(lattice2);
-    }
-    
-#if defined(USE_OMP) && defined(_OPENMP)
-    matrix_free((void **) all_npairs, numthreads);
-#ifdef OUTPUT_RPAVG
-    matrix_free((void **) all_rpavg, numthreads);
-#endif
-#endif
-
-    return results;
-=======
->>>>>>> 2d039526
 }