/* File: countpairs_rp_pi.h */
/*
  This file is a part of the Corrfunc package
  Copyright (C) 2015-- Manodeep Sinha (manodeep@gmail.com)
  License: MIT LICENSE. See LICENSE file under the top-level
  directory at https://github.com/manodeep/Corrfunc/
*/

#pragma once

#ifdef __cplusplus
extern "C" {
#endif

#include "defs.h" //for struct config_options 
#include <stdint.h> //for uint64_t

<<<<<<< HEAD
//define the results structure
typedef struct{
    uint64_t *npairs;
    DOUBLE *rupp;
    DOUBLE *rpavg;
    DOUBLE pimax;
    int nbin;
    int npibin;
} results_countpairs_rp_pi;

results_countpairs_rp_pi countpairs_rp_pi(const int64_t ND1, DOUBLE *X1, DOUBLE *Y1, DOUBLE *Z1,
                                          const int64_t ND2, DOUBLE *X2, DOUBLE *Y2, DOUBLE *Z2,
#if defined(USE_OMP) && defined(_OPENMP)
                                          const int numthreads,
#endif
                                          const int autocorr,
                                          const char *binfile,
                                          const DOUBLE pimax)  __attribute__((warn_unused_result));
    
void free_results_rp_pi(results_countpairs_rp_pi *results);
=======
    //define the results structure
    typedef struct{
        uint64_t *npairs;
        double *rupp;
        double *rpavg;
        double pimax;
        int nbin;
        int npibin;
    } results_countpairs_rp_pi;

    extern int countpairs_rp_pi(const int64_t ND1, void *X1, void *Y1, void *Z1,
                                const int64_t ND2, void *X2, void *Y2, void *Z2,
                                const int numthreads,
                                const int autocorr,
                                const char *binfile,
                                const double pimax,
                                results_countpairs_rp_pi *results,
                                struct config_options *options);
    
    extern void free_results_rp_pi(results_countpairs_rp_pi *results);
>>>>>>> 2d039526

#ifdef __cplusplus
}
#endif<|MERGE_RESOLUTION|>--- conflicted
+++ resolved
@@ -15,28 +15,6 @@
 #include "defs.h" //for struct config_options 
 #include <stdint.h> //for uint64_t
 
-<<<<<<< HEAD
-//define the results structure
-typedef struct{
-    uint64_t *npairs;
-    DOUBLE *rupp;
-    DOUBLE *rpavg;
-    DOUBLE pimax;
-    int nbin;
-    int npibin;
-} results_countpairs_rp_pi;
-
-results_countpairs_rp_pi countpairs_rp_pi(const int64_t ND1, DOUBLE *X1, DOUBLE *Y1, DOUBLE *Z1,
-                                          const int64_t ND2, DOUBLE *X2, DOUBLE *Y2, DOUBLE *Z2,
-#if defined(USE_OMP) && defined(_OPENMP)
-                                          const int numthreads,
-#endif
-                                          const int autocorr,
-                                          const char *binfile,
-                                          const DOUBLE pimax)  __attribute__((warn_unused_result));
-    
-void free_results_rp_pi(results_countpairs_rp_pi *results);
-=======
     //define the results structure
     typedef struct{
         uint64_t *npairs;
@@ -57,7 +35,6 @@
                                 struct config_options *options);
     
     extern void free_results_rp_pi(results_countpairs_rp_pi *results);
->>>>>>> 2d039526
 
 #ifdef __cplusplus
 }
