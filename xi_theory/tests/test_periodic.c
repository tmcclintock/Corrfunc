--- conflicted
+++ resolved
@@ -62,22 +62,6 @@
     int autocorr = (X1==X2) ? 1:0;
 
     //Do the straight-up DD counts
-<<<<<<< HEAD
-    results_countpairs results = countpairs(ND1,X1,Y1,Z1,
-                                             ND2,X2,Y2,Z2,
-#if defined(USE_OMP) && defined(_OPENMP)
-                                             nthreads,
-#endif
-                                             autocorr,
-                                             binfile);
-
-    DOUBLE rlow=results.rupp[0];
-    FILE *fp=NULL;
-    fp=my_fopen(tmpoutputfile,"w");
-    for(int i=1;i<results.nbin;i++) {
-        fprintf(fp,"%10"PRIu64" %20.8lf %20.8lf %20.8lf \n",results.npairs[i],results.rpavg[i],rlow,results.rupp[i]);
-        rlow=results.rupp[i];
-=======
     results_countpairs results;
     int status = countpairs(ND1,X1,Y1,Z1,
                             ND2,X2,Y2,Z2,
@@ -99,7 +83,6 @@
     for(int i=1;i<results.nbin;i++) {
         fprintf(fp,"%10"PRIu64" %20.8lf %20.8lf %20.8lf \n",results.npairs[i],results.rpavg[i],rlow,results.rupp[i]);
         rlow = results.rupp[i];
->>>>>>> 2d039526
     }
     fclose(fp);
 
@@ -115,22 +98,6 @@
 {
     int autocorr = (X1==X2) ? 1:0;
 
-<<<<<<< HEAD
-    results_countpairs_rp_pi results = countpairs_rp_pi(ND1,X1,Y1,Z1,
-                                                         ND2,X2,Y2,Z2,
-#if defined(USE_OMP) && defined(_OPENMP)
-                                                         nthreads,
-#endif
-                                                         autocorr,
-                                                         binfile,
-                                                         pimax);
-
-    const int npibin = results.npibin;
-    const DOUBLE dpi = pimax/(DOUBLE)results.npibin ;
-    FILE *fp=my_fopen(tmpoutputfile,"w");
-    for(int i=1;i<results.nbin;i++) {
-        const double logrp = LOG10(results.rupp[i]);
-=======
     results_countpairs_rp_pi results;
     int status = countpairs_rp_pi(ND1,X1,Y1,Z1,
                                   ND2,X2,Y2,Z2,
@@ -154,7 +121,6 @@
     }
     for(int i=1;i<results.nbin;i++) {
         const double logrp = log10(results.rupp[i]);
->>>>>>> 2d039526
         for(int j=0;j<npibin;j++) {
             int index = i*(npibin+1) + j;
             fprintf(fp,"%10"PRIu64" %20.8lf %20.8lf  %20.8lf \n",results.npairs[index],results.rpavg[index],logrp,(j+1)*dpi);
@@ -172,17 +138,6 @@
 
 int test_wp(const char *correct_outputfile)
 {
-<<<<<<< HEAD
-    results_countpairs_wp results = countpairs_wp(ND1,X1,Y1,Z1,
-                                                   boxsize,
-#if defined(USE_OMP) && defined(_OPENMP)
-                                                   nthreads,
-#endif
-                                                   binfile,
-                                                   pimax);
-    DOUBLE rlow=results.rupp[0];
-    FILE *fp=my_fopen(tmpoutputfile,"w");
-=======
     results_countpairs_wp results;
     int status = countpairs_wp(ND1,X1,Y1,Z1,
                                boxsize,
@@ -200,7 +155,6 @@
         free_results_wp(&results);
         return EXIT_FAILURE;
     }
->>>>>>> 2d039526
     for(int i=1;i<results.nbin;++i) {
         fprintf(fp,"%e\t%e\t%e\t%e\t%12"PRIu64" \n",results.wp[i],results.rpavg[i],rlow,results.rupp[i],results.npairs[i]);
         rlow=results.rupp[i];
@@ -222,15 +176,6 @@
     const int nc = 10000;
     const int num_pN=6;
     const unsigned long seed=-1234;
-<<<<<<< HEAD
-    results_countspheres results = countspheres(ND1, X1, Y1, Z1,
-                                                 rmax, nbin, nc,
-                                                 num_pN,
-                                                 seed);
-
-    FILE *fp=my_fopen(tmpoutputfile,"w");
-    const DOUBLE rstep = rmax/(DOUBLE)nbin ;
-=======
     results_countspheres results;
     int status = countspheres(ND1, X1, Y1, Z1,
                               rmax, nbin, nc,
@@ -249,7 +194,6 @@
         return EXIT_FAILURE;
     }
     const double rstep = rmax/(double)nbin ;
->>>>>>> 2d039526
     for(int ibin=0;ibin<results.nbin;ibin++) {
         const double r=(ibin+1)*rstep;
         fprintf(fp,"%lf ", r);
@@ -271,18 +215,6 @@
 int test_xi(const char *correct_outputfile)
 {
 
-<<<<<<< HEAD
-    results_countpairs_xi results = countpairs_xi(ND1,X1,Y1,Z1,
-                                                   boxsize,
-#if defined(USE_OMP) && defined(_OPENMP)
-                                                   nthreads,
-#endif
-                                                   binfile);
-    DOUBLE rlow=results.rupp[0];
-    FILE *fp=my_fopen(tmpoutputfile,"w");
-    for(int i=1;i<results.nbin;++i) {
-        fprintf(fp,"%e\t%e\t%e\t%e\t%12"PRIu64" \n",results.xi[i],results.rpavg[i],rlow,results.rupp[i],results.npairs[i]);
-=======
     results_countpairs_xi results;
     int status = countpairs_xi(ND1,X1,Y1,Z1,
                                boxsize,
@@ -302,7 +234,6 @@
     }
     for(int i=1;i<results.nbin;++i) {
         fprintf(fp,"%e\t%e\t%e\t%e\t%12"PRIu64" \n",results.xi[i],results.ravg[i],rlow,results.rupp[i],results.npairs[i]);
->>>>>>> 2d039526
         rlow=results.rupp[i];
     }
     fclose(fp);
