--- conflicted
+++ resolved
@@ -25,17 +25,6 @@
         double pimax;
         int nbin;
     } results_countpairs_wp;
-<<<<<<< HEAD
-
-    results_countpairs_wp countpairs_wp(const int64_t ND1, DOUBLE * restrict X1, DOUBLE * restrict Y1, DOUBLE * restrict Z1,
-                                         const double boxsize,
-#if defined(USE_OMP) && defined(_OPENMP)
-                                         const int numthreads,
-#endif
-                                         const char *binfile,
-                                         const double pimax) __attribute__((warn_unused_result));
-
-=======
     
     int countpairs_wp(const int64_t ND1, void * restrict X1, void * restrict Y1, void * restrict Z1,
                       const double boxsize,
@@ -44,7 +33,6 @@
                       const double pimax,
                       results_countpairs_wp *result,
                       struct config_options *options) __attribute__((warn_unused_result));
->>>>>>> 2d039526
 
     void free_results_wp(results_countpairs_wp *results);
 
