--- conflicted
+++ resolved
@@ -139,22 +139,6 @@
                 "../xi_rp_pi/DDrppi",file,fileformat,file,fileformat,binfile,pimax);
 #endif
 
-<<<<<<< HEAD
-        results_countpairs results = countpairs(ND1,x1,y1,z1,
-                                                ND2,x2,y2,z2,
-#if defined(USE_OMP) && defined(_OPENMP)
-                                                nthreads,
-#endif
-                                                autocorr,
-                                                binfile);
-        gettimeofday(&t1,NULL);
-        double pair_time = ADD_DIFF_TIME(t0,t1);
-#if 0
-        DOUBLE rlow=results.rupp[0];
-        for(int i=1;i<results.nbin;i++) {
-            fprintf(stdout,"%10"PRIu64" %20.8lf %20.8lf %20.8lf \n",results.npairs[i],results.rpavg[i],rlow,results.rupp[i]);
-            rlow=results.rupp[i];
-=======
         results_countpairs_rp_pi results;
         int status = countpairs_rp_pi(ND1,x1,y1,z1,
                                       ND2,x2,y2,z2,
@@ -179,7 +163,6 @@
                 int index = i*(npibin+1) + j;
                 fprintf(stdout,"%10"PRIu64" %20.8lf %20.8lf  %20.8lf \n",results.npairs[index],results.rpavg[index],logrp,(j+1)*dpi);
             }
->>>>>>> 2d039526
         }
 #endif
         fprintf(stderr,ANSI_COLOR_GREEN "Done DD(rp,pi) auto-correlation. Ngalaxies = %12"PRId64" Time taken = %8.2lf seconds " ANSI_COLOR_RESET "\n", ND1, pair_time);
@@ -197,19 +180,8 @@
         fprintf(stderr,ANSI_COLOR_MAGENTA "Command-line for running equivalent DD(r) calculation would be:\n `%s %s %s %s %s %s %d'" ANSI_COLOR_RESET "\n",
                 "../xi_of_r/DD",file,fileformat,file,fileformat,binfile,nthreads);
 #else
-<<<<<<< HEAD
-        fprintf(stderr,ANSI_COLOR_MAGENTA "Command-line for running equivalent DD(rp,pi) calculation would be:\n `%s %s %s %s %s %s %lf'" ANSI_COLOR_RESET "\n",
-                "../xi_rp_pi/DDrppi",file,fileformat,file,fileformat,binfile,pimax);
-#endif
-
-        results_countpairs_rp_pi results = countpairs_rp_pi(ND1,x1,y1,z1,
-                                                             ND2,x2,y2,z2,
-#if defined(USE_OMP) && defined(_OPENMP)
-                                                             nthreads,
-=======
         fprintf(stderr,ANSI_COLOR_MAGENTA "Command-line for running equivalent DD(r) calculation would be:\n `%s %s %s %s %s %s'" ANSI_COLOR_RESET "\n",
                 "../xi_of_r/DD",file,fileformat,file,fileformat,binfile);
->>>>>>> 2d039526
 #endif
         
         results_countpairs results;
@@ -227,21 +199,10 @@
         gettimeofday(&t1,NULL);
         double pair_time = ADD_DIFF_TIME(t0,t1);
 #if 0
-<<<<<<< HEAD
-        const int npibin = results.npibin;
-        const DOUBLE dpi = pimax/(DOUBLE)results.npibin ;
-        for(int i=1;i<results.nbin;i++) {
-            const double logrp = LOG10(results.rupp[i]);
-            for(int j=0;j<npibin;j++) {
-                int index = i*(npibin+1) + j;
-                fprintf(stdout,"%10"PRIu64" %20.8lf %20.8lf  %20.8lf \n",results.npairs[index],results.rpavg[index],logrp,(j+1)*dpi);
-            }
-=======
         DOUBLE rlow=results.rupp[0];
         for(int i=1;i<results.nbin;i++) {
             fprintf(stdout,"%10"PRIu64" %20.8lf %20.8lf %20.8lf \n",results.npairs[i],results.rpavg[i],rlow,results.rupp[i]);
             rlow=results.rupp[i];
->>>>>>> 2d039526
         }
 #endif
         fprintf(stderr,ANSI_COLOR_GREEN "Done 3-d auto-correlation. Ngalaxies = %12"PRId64" Time taken = %8.2lf seconds " ANSI_COLOR_RESET "\n", ND1, pair_time);
@@ -262,15 +223,6 @@
         fprintf(stderr,ANSI_COLOR_MAGENTA "Command-line for running equivalent wp calculation would be:\n `%s %lf %s %s %s %lf'" ANSI_COLOR_RESET "\n",
                 "../wp/wp",boxsize,file,fileformat,binfile,pimax);
 #endif
-<<<<<<< HEAD
-        results_countpairs_wp results = countpairs_wp(ND1,x1,y1,z1,
-                                                       boxsize,
-#if defined(USE_OMP) && defined(_OPENMP)
-                                                       nthreads,
-#endif
-                                                       binfile,
-                                                       pimax);
-=======
         results_countpairs_wp results;
         options.need_avg_sep = 1;
         options.verbose = 1;
@@ -282,7 +234,6 @@
                                    pimax,
                                    &results,
                                    &options);
->>>>>>> 2d039526
         gettimeofday(&t1,NULL);
         if(status != EXIT_SUCCESS) {
             return status;
@@ -314,15 +265,6 @@
         fprintf(stderr,ANSI_COLOR_MAGENTA "Command-line for running equivalent xi calculation would be:\n `%s %lf %s %s %s'" ANSI_COLOR_RESET "\n",
                 "../xi/xi",boxsize,file,fileformat,binfile);
 #endif
-<<<<<<< HEAD
-        results_countpairs_xi results = countpairs_xi(ND1,x1,y1,z1,
-                                                       boxsize,
-#if defined(USE_OMP) && defined(_OPENMP)
-                                                       nthreads,
-#endif
-                                                       binfile);
-
-=======
         results_countpairs_xi results;
         int status = countpairs_xi(ND1,x1,y1,z1,
                                    boxsize,
@@ -333,7 +275,6 @@
         if(status != EXIT_SUCCESS) {
             return status;
         }
->>>>>>> 2d039526
         gettimeofday(&t1,NULL);
         double pair_time = ADD_DIFF_TIME(t0,t1);
 #if 0
@@ -363,14 +304,6 @@
         fprintf(stderr,ANSI_COLOR_MAGENTA "Command-line for running equivalent vpf calculation would be:\n `%s %lf %d %d %d %s %s %ld'" ANSI_COLOR_RESET "\n",
                 "../vpf/vpf",rmax,nbin,nc,num_pN,file,fileformat,seed);
 
-<<<<<<< HEAD
-        results_countspheres results = countspheres(ND1, x1, y1, z1,
-                                                     rmax, nbin, nc,
-                                                     num_pN,
-                                                     seed);
-
-
-=======
         results_countspheres results;
         int status = countspheres(ND1, x1, y1, z1,
                                   rmax, nbin, nc,
@@ -382,7 +315,6 @@
             return status;
         }
         
->>>>>>> 2d039526
         gettimeofday(&t1,NULL);
         double sphere_time = ADD_DIFF_TIME(t0,t1);
 
