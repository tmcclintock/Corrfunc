--- conflicted
+++ resolved
@@ -26,14 +26,9 @@
 C_LIBRARIES := $(DD_DIR)/lib$(DD_LIB).a $(DDrppi_DIR)/lib$(DDrppi_LIB).a $(WP_DIR)/lib$(WP_LIB).a \
              $(XI_DIR)/lib$(XI_LIB).a $(VPF_DIR)/lib$(VPF_LIB).a
 
-<<<<<<< HEAD
-$(target): Makefile ../../theory.options ../../common.mk $(INCL) $(C_LIBRARIES) $(OBJS1) 
-	$(CC) $(OBJS1) $(C_LIBRARIES) $(GSL_LINK) $(CLINK) -o $@
-=======
 INCL :=	$(DD_DIR)/$(DD_LIB).h $(DDrppi_DIR)/$(DDrppi_LIB).h $(WP_DIR)/$(WP_LIB).h \
         $(XI_DIR)/$(XI_LIB).h $(VPF_DIR)/$(VPF_LIB).h \
         $(UTILS_DIR)/defs.h 
->>>>>>> 2d039526
 
 EXTRA_INCL:= -I$(DD_DIR) -I$(DDrppi_DIR) -I$(WP_DIR) -I$(XI_DIR) -I$(VPF_DIR) $(GSL_CFLAGS)
 EXTRA_LINK:= $(GSL_LINK)
