--- conflicted
+++ resolved
@@ -19,10 +19,6 @@
 #include "countspheres_impl_double.h"
 
 
-<<<<<<< HEAD
-
-=======
->>>>>>> 2d039526
 void free_results_countspheres(results_countspheres *results)
 {
     if(results == NULL)
@@ -33,20 +29,12 @@
 
 
 
-<<<<<<< HEAD
-results_countspheres countspheres(const int64_t np, const DOUBLE * restrict X, const DOUBLE * restrict Y, const DOUBLE * restrict Z,
-                                  const double rmax, const int nbin, const int nc,
-                                  const int num_pN,
-                                  unsigned long seed)
-
-=======
 int countspheres(const int64_t np, void * restrict X, void * restrict Y, void * restrict Z,
                  const double rmax, const int nbin, const int nc,
                  const int num_pN,
                  unsigned long seed,
                  results_countspheres *results,
                  struct config_options *options)
->>>>>>> 2d039526
 {
     if( ! (options->float_type == sizeof(float) || options->float_type == sizeof(double))){
         fprintf(stderr,"ERROR: In %s> Can only handle doubles or floats. Got an array of size = %zu\n",
@@ -59,20 +47,6 @@
         return EXIT_FAILURE;
     }
 
-<<<<<<< HEAD
-    //prepare the results
-    results_countspheres results;
-    results.rmax = rmax;
-    results.nbin = nbin;
-    results.nc   = nc;
-    results.num_pN = num_pN;
-    results.pN = (DOUBLE **) matrix_malloc(sizeof(DOUBLE), nbin, num_pN);
-    const DOUBLE inv_nc = ((DOUBLE) 1.0)/(DOUBLE) nc;
-    for(int i=0;i<num_pN;i++) {
-        for(int ibin=0;ibin<nbin;ibin++) {
-            (results.pN)[ibin][i] = pN[ibin][i] * inv_nc;
-        }
-=======
     if(options->float_type == sizeof(float)) {
         return countspheres_float(np,  (float * restrict) X,  (float * restrict) Y, (float * restrict) Z,
                                   rmax, nbin, nc,
@@ -87,7 +61,6 @@
                                    seed,
                                    results,
                                    options);
->>>>>>> 2d039526
     }
 
 }