--- conflicted
+++ resolved
@@ -1,36 +1,3 @@
-<<<<<<< HEAD
-include ../../theory.options ../../common.mk
-
-target := vpf 
-SRC1   := vpf.c countspheres.c ../../utils/gridlink.c ../../utils/utils.c ../../io/ftread.c ../../io/io.c 
-INCL   := countspheres.h ../../io/ftread.h ../../io/io.h ../../utils/utils.h ../../utils/gridlink.h \
-		../../utils/function_precision.h ../../utils/cellarray.h ../../utils/avx_calls.h \
-		../../utils/defs.h 
-
-ifeq ($(OUTPUT_PGBAR), 1)
-SRC1 += ../../utils/progressbar.c
-INCL += ../../utils/progressbar.h 
-endif
-OBJS1  := $(SRC1:.c=.o)
-
-all: $(target) $(SRC1) $(INCL) ../../theory.options ../../common.mk Makefile 
-
-$(target): $(OBJS1) $(INCL) ../../theory.options ../../common.mk Makefile 
-	$(CC) $(OBJS1) $(GSL_LINK) $(CLINK) -o $@
-
-countspheres.o: countspheres.c $(INCL) ../../theory.options ../../common.mk Makefile
-	$(CC) $(OPT) $(CFLAGS) $(GSL_CFLAGS) $(INCLUDE) -c $< -o $@
-
-%.o: %.c $(INCL) ../../theory.options ../../common.mk Makefile
-	$(CC) $(OPT) $(CFLAGS) $(INCLUDE) -c $< -o $@
-
-SRC2 := countspheres.c ../../utils/gridlink.c ../../utils/utils.c
-ifeq ($(OUTPUT_PGBAR), 1)
-SRC2 += ../../utils/progressbar.c
-endif
-OBJS2 := $(SRC2:.c=.o)
-
-=======
 ROOT_DIR := ../..
 INSTALL_HEADERS_DIR := $(ROOT_DIR)/include
 INSTALL_LIB_DIR := $(ROOT_DIR)/lib
@@ -64,7 +31,6 @@
 EXTRA_LINK:=$(GSL_LINK)
 
 all: $(TARGET) $(TARGETSRC) $(ROOT_DIR)/theory.options $(ROOT_DIR)/common.mk Makefile 
->>>>>>> 2d039526
 libs: lib
 lib: $(LIBRARY) 
 
@@ -72,16 +38,11 @@
 countspheres_impl_double.o:countspheres_impl_double.c countspheres_impl_double.h vpf_kernels_double.c $(UTILS_DIR)/gridlink_impl_double.h  $(UTILS_DIR)/cellarray_double.h
 countspheres.o:countspheres.c countspheres_impl_float.h countspheres_impl_double.h
 
-<<<<<<< HEAD
+tests: ../tests/tests_periodic ../tests/tests_nonperiodic 
+	$(MAKE) -C ../tests vpf
 
 tests: 
 	$(MAKE) -C ../tests vpf
-=======
-tests: ../tests/tests_periodic ../tests/tests_nonperiodic 
-	$(MAKE) -C ../tests vpf
-
-../tests/tests_periodic:
-	$(MAKE) -C ../tests
 
 ../tests/tests_nonperiodic:
 	$(MAKE) -C ../tests
@@ -96,5 +57,4 @@
 	cd $(INSTALL_HEADERS_DIR) && $(RM) $(LIBRARY_HEADERS)
 	cd $(INSTALL_LIB_DIR) && $(RM) $(LIBRARY)
 
-include $(ROOT_DIR)/rules.mk
->>>>>>> 2d039526
+include $(ROOT_DIR)/rules.mk