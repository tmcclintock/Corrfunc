--- conflicted
+++ resolved
@@ -12,39 +12,20 @@
 extern "C" {
 #endif
 
-<<<<<<< HEAD
-#include "function_precision.h" //for definition of DOUBLE
-#include <inttypes.h> //for uint64_t
-=======
 #include "defs.h" //struct config_options
 #include <stdint.h> //for uint64_t
->>>>>>> 2d039526
 
 
 //define the results structure
 typedef struct{
-<<<<<<< HEAD
-    DOUBLE **pN;
-    DOUBLE rmax;
-=======
     double **pN;
     double rmax;
->>>>>>> 2d039526
     int nbin;
     int nc;
     int num_pN;
 } results_countspheres;
 
 
-<<<<<<< HEAD
-results_countspheres countspheres(const int64_t np, const DOUBLE * restrict X, const DOUBLE * restrict Y, const DOUBLE * restrict Z,
-                                  const double rmax, const int nbin, const int nc,
-                                  const int num_pN,
-                                  unsigned long seed) __attribute__((warn_unused_result));
-    
-void free_results_countspheres(results_countspheres *results);
-
-=======
     extern int countspheres(const int64_t np, void * restrict X, void * restrict Y, void * restrict Z,
                             const double rmax, const int nbin, const int nc,
                             const int num_pN,
@@ -54,7 +35,6 @@
     
     extern void free_results_countspheres(results_countspheres *results);
     
->>>>>>> 2d039526
 #ifdef __cplusplus
 }
 #endif