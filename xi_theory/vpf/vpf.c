--- conflicted
+++ resolved
@@ -101,12 +101,6 @@
     np = read_positions(file,fileformat, sizeof(DOUBLE), 3, &x, &y, &z);
     gettimeofday(&t1,NULL);
 
-<<<<<<< HEAD
-    results_countspheres results = countspheres(np, x, y, z,
-                                                rmax, nbin, nc,
-                                                num_pN,
-                                                seed);
-=======
     results_countspheres results;
     struct config_options options = get_config_options();
     int status = countspheres(np, x, y, z,
@@ -119,7 +113,6 @@
     if(status != EXIT_SUCCESS) {
         return status;
     }
->>>>>>> 2d039526
 
     //Output the results
     const DOUBLE rstep = rmax/(DOUBLE)nbin ;
