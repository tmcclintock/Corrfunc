--- conflicted
+++ resolved
@@ -10,12 +10,9 @@
 
 #include <Python.h>
 #include <stdio.h>
-<<<<<<< HEAD
-=======
 #include <stdlib.h>
 #include <string.h>
 #include <stdint.h>
->>>>>>> 2d039526
 
 /* Now, include the numpy header*/
 #include <arrayobject.h>
@@ -52,17 +49,7 @@
 #endif
 
 
-<<<<<<< HEAD
-#ifdef DOUBLE_PREC
-#define ELEMENT_TYPE NPY_DOUBLE
-#else
-#define ELEMENT_TYPE NPY_FLOAT
-#endif
-=======
 #define NOTYPE_DESCR     (PyArray_DescrFromType(NPY_NOTYPE))
->>>>>>> 2d039526
-
-#define ELEMENT_DESCR    (PyArray_DescrFromType(ELEMENT_TYPE))
 
 /* #ifndef PIMAX_UNICODE */
 #define PI_UNICODE    "\u03C0"
@@ -88,31 +75,17 @@
 static char error_out_docstring[]          =  "Error-handler for the module.";
 
 /* function proto-type*/
-<<<<<<< HEAD
-static PyObject *countpairs_countpairs(PyObject *self, PyObject *args);
-static PyObject *countpairs_countpairs_rp_pi(PyObject *self, PyObject *args);
-static PyObject *countpairs_countpairs_wp(PyObject *self, PyObject *args);
-static PyObject *countpairs_countpairs_xi(PyObject *self, PyObject *args);
-static PyObject *countpairs_countspheres_vpf(PyObject *self, PyObject *args);
-static PyObject *countpairs_error_out(PyObject *module, const char *msg);
-
-=======
 static PyObject *countpairs_countpairs(PyObject *self, PyObject *args, PyObject *kwargs);
 static PyObject *countpairs_countpairs_rp_pi(PyObject *self, PyObject *args, PyObject *kwargs);
 static PyObject *countpairs_countpairs_wp(PyObject *self, PyObject *args, PyObject *kwargs);
 static PyObject *countpairs_countpairs_xi(PyObject *self, PyObject *args, PyObject *kwargs);
 static PyObject *countpairs_countspheres_vpf(PyObject *self, PyObject *args, PyObject *kwargs);
 static PyObject *countpairs_error_out(PyObject *module, const char *msg);
->>>>>>> 2d039526
 
 /* Inline documentation for the methods so that help(function) has something reasonably useful*/
 static PyMethodDef module_methods[] = {
     {"countpairs_error_out"  ,(PyCFunction) countpairs_error_out        ,METH_VARARGS, error_out_docstring},
-<<<<<<< HEAD
-    {"countpairs"            ,(PyCFunction) countpairs_countpairs       ,METH_VARARGS,
-=======
     {"countpairs"            ,(PyCFunction) countpairs_countpairs       ,METH_VARARGS | METH_KEYWORDS,
->>>>>>> 2d039526
      "countpairs(autocorr, nthreads, binfile, X1, Y1, Z1, X2, Y2, Z2)\n"
      "\n"
      "Calculate the 3-D pair-counts, "XI_UNICODE"(r), auto/cross-correlation function given two sets of points\n"
@@ -348,10 +321,7 @@
 
     struct module_state *st = GETSTATE(module);
     PyErr_SetString(st->error, msg);
-<<<<<<< HEAD
-=======
     PyErr_Print();
->>>>>>> 2d039526
     Py_RETURN_NONE;
 }
 
@@ -416,11 +386,7 @@
 }
 
     
-<<<<<<< HEAD
-static int64_t check_dims_and_datatype(PyObject *module, const PyArrayObject *x1_obj, const PyArrayObject *y1_obj, const PyArrayObject *z1_obj)
-=======
 static int64_t check_dims_and_datatype(PyObject *module, PyArrayObject *x1_obj, PyArrayObject *y1_obj, PyArrayObject *z1_obj, size_t *element_size)
->>>>>>> 2d039526
 {
     char msg[1024];
 
@@ -433,11 +399,7 @@
         snprintf(msg, 1024, "ERROR: Expected 1-D numpy arrays.\nFound (nxdims, nydims, nzdims) = (%d, %d, %d) instead",
                  nxdims, nydims, nzdims);
         countpairs_error_out(module, msg);
-<<<<<<< HEAD
-        return EXIT_FAILURE;
-=======
         return -1;
->>>>>>> 2d039526
     }
 
     /* All the arrays should be floating point (only float32 and float64 are allowed) */
@@ -462,28 +424,8 @@
         }
         Py_XDECREF(x_descr);Py_XDECREF(y_descr);Py_XDECREF(z_descr);
         countpairs_error_out(module, msg);
-<<<<<<< HEAD
-        return EXIT_FAILURE;
-    }
-
-    /* Check if the number of elements in the 3 Python arrays are identical */
-    const int64_t nx1 = (int64_t)PyArray_DIM(x1_obj, 0);
-    const int64_t ny1 = (int64_t)PyArray_DIM(y1_obj, 0);
-    const int64_t nz1 = (int64_t)PyArray_DIM(z1_obj, 0);
-
-    if(nx1 == ny1 && ny1 == nz1) {
-        return nx1;
-    }
-    snprintf(msg, 1024, "ERROR: Expected arrays to have the same number of elements in all 3-dimensions.\nFound (nx, ny, nz) = (%"PRId64", %"PRId64", %"PRId64") instead",
-             nx1, ny1, nz1);
-    countpairs_error_out(module, msg);
-    return EXIT_FAILURE;
-}
-
-=======
         return -1;
     }
->>>>>>> 2d039526
 
     if( x_type != y_type || y_type != z_type) {
         PyArray_Descr *x_descr = PyArray_DescrFromType(x_type);
@@ -528,8 +470,6 @@
 
 static int print_kwlist_into_msg(char *msg, const size_t totsize, size_t len, char *kwlist[], const size_t nitems)
 {
-<<<<<<< HEAD
-=======
     for(size_t i=0;i<nitems;i++) {
         
         if(len+strlen(kwlist[i]) >= totsize-2) {
@@ -550,7 +490,6 @@
 
 static PyObject *countpairs_countpairs(PyObject *self, PyObject *args, PyObject *kwargs)
 {
->>>>>>> 2d039526
     //Error-handling is global in python2 -> stored in struct module_state _struct declared at the top of this file
 #if PY_MAJOR_VERSION < 3
     (void) self;
@@ -559,46 +498,13 @@
     //In python3, self is simply the module object that was returned earlier by init
     PyObject *module = self;
 #endif    
-<<<<<<< HEAD
-    PyArrayObject *x1_obj, *y1_obj, *z1_obj, *x2_obj,*y2_obj,*z2_obj;
-=======
     PyArrayObject *x1_obj=NULL, *y1_obj=NULL, *z1_obj=NULL;
     PyArrayObject *x2_obj=NULL, *y2_obj=NULL, *z2_obj=NULL;
 
->>>>>>> 2d039526
     int autocorr=0;
     int nthreads=4;
     char *binfile;
 
-<<<<<<< HEAD
-    /* Get the input args. */
-
-    /* 
-       Will throw a TypeError if the object inputs are not
-       compatible with numpy ArrayType.
-    */
-    if (! PyArg_ParseTuple(args, "iisO!O!O!O!O!O!",&autocorr,&nthreads,&binfile,
-                           &PyArray_Type,&x1_obj,
-                           &PyArray_Type,&y1_obj,
-                           &PyArray_Type,&z1_obj,
-                           &PyArray_Type,&x2_obj,
-                           &PyArray_Type,&y2_obj,
-                           &PyArray_Type,&z2_obj)
-        ) {
-        Py_RETURN_NONE;
-    }
-
-    /* We have numpy arrays and all the required inputs*/
-    /* How many data points are there? And are they all of floating point type */
-    const int64_t ND1 = check_dims_and_datatype(module, x1_obj, y1_obj, z1_obj);
-    if(ND1 == 0) {
-        //Error has already been set -> simply return 
-        Py_RETURN_NONE;
-    }
-
-    const int64_t ND2 = check_dims_and_datatype(module, x2_obj, y2_obj, z2_obj);
-    if(ND2 == 0) {
-=======
     struct config_options options = get_config_options();
     options.verbose = 0;
     options.instruction_set = -1;
@@ -669,36 +575,10 @@
     size_t element_size;
     const int64_t ND1 = check_dims_and_datatype(module, x1_obj, y1_obj, z1_obj, &element_size);
     if(ND1 == -1) {
->>>>>>> 2d039526
         //Error has already been set -> simply return 
         Py_RETURN_NONE;
     }
 
-<<<<<<< HEAD
-    /* 
-       Interpret the input objects as numpy arrays (of whatever the input type the python object has). 
-       NULL initialization is necessary since we might be calling XDECREF.
-       The input objects can be converted into the required DOUBLE array.
-    */
-    const int requirements = NPY_ARRAY_IN_ARRAY | NPY_ARRAY_FORCECAST;
-    PyObject *x1_array = NULL, *y1_array = NULL, *z1_array = NULL;
-    x1_array = PyArray_FromArray(x1_obj, ELEMENT_DESCR, requirements);
-    y1_array = PyArray_FromArray(y1_obj, ELEMENT_DESCR, requirements);
-    z1_array = PyArray_FromArray(z1_obj, ELEMENT_DESCR, requirements);
-    
-    /* NULL initialization is necessary since we might be calling XDECREF*/
-    PyObject *x2_array = NULL, *y2_array = NULL, *z2_array = NULL;
-    x2_array = PyArray_FromArray(x2_obj, ELEMENT_DESCR, requirements);
-    y2_array = PyArray_FromArray(y2_obj, ELEMENT_DESCR, requirements);
-    z2_array = PyArray_FromArray(z2_obj, ELEMENT_DESCR, requirements);
-    
-    if (x1_array == NULL || y1_array == NULL || z1_array == NULL ||
-        x2_array == NULL || y2_array == NULL || z2_array == NULL) {
-        Py_XDECREF(x1_array);
-        Py_XDECREF(y1_array);
-        Py_XDECREF(z1_array);
-
-=======
     int64_t ND2 = 0;
     if(autocorr == 0) {
         char msg[1024];
@@ -747,44 +627,17 @@
         Py_XDECREF(y1_array);
         Py_XDECREF(z1_array);
         
->>>>>>> 2d039526
         Py_XDECREF(x2_array);
         Py_XDECREF(y2_array);
         Py_XDECREF(z2_array);
         char msg[1024];
-<<<<<<< HEAD
-        snprintf(msg, 1024, "TypeError: In %s: Could not convert to array of correct floating point type (need arrays of %s). Are you passing numpy arrays?",
-                 __FUNCTION__, sizeof(DOUBLE) == 4 ? "floats":"doubles");
-=======
         snprintf(msg, 1024, "TypeError: In %s: Could not convert input to arrays of allowed floating point types (doubles or floats). Are you passing numpy arrays?",
                  __FUNCTION__);
->>>>>>> 2d039526
         countpairs_error_out(module, msg);
         Py_RETURN_NONE;
     }
 
 
-<<<<<<< HEAD
-    /* Get pointers to the data as DOUBLE C-types. */    
-    DOUBLE *X1 = (DOUBLE *)PyArray_DATA((PyArrayObject *) x1_array); 
-    DOUBLE *Y1 = (DOUBLE *)PyArray_DATA((PyArrayObject *) y1_array);
-    DOUBLE *Z1 = (DOUBLE *)PyArray_DATA((PyArrayObject *) z1_array);
-    
-    DOUBLE *X2 = (DOUBLE *)PyArray_DATA((PyArrayObject *) x2_array);
-    DOUBLE *Y2 = (DOUBLE *)PyArray_DATA((PyArrayObject *) y2_array);
-    DOUBLE *Z2 = (DOUBLE *)PyArray_DATA((PyArrayObject *) z2_array);
-
-    NPY_BEGIN_THREADS_DEF;
-    NPY_BEGIN_THREADS;
-
-    results_countpairs results = countpairs(ND1,X1,Y1,Z1,
-                                            ND2,X2,Y2,Z2,
-#if defined(USE_OMP) && defined(_OPENMP)
-                                            nthreads,
-#endif
-                                            autocorr,
-                                            binfile);
-=======
     /* Get pointers to the data */
     void *X1 = NULL, *Y1=NULL, *Z1=NULL;    
     X1 = PyArray_DATA((PyArrayObject *) x1_array); 
@@ -814,7 +667,6 @@
     if(options.c_api_timer) {
         c_api_time = options.c_api_time;
     }
->>>>>>> 2d039526
     NPY_END_THREADS;
 
     /* Clean up. */
@@ -828,24 +680,11 @@
 
     /* Build the output list */
     PyObject *ret = PyList_New(0);
-<<<<<<< HEAD
-    DOUBLE rlow=results.rupp[0];
-    for(int i=1;i<results.nbin;i++) {
-        PyObject *item = NULL;
-        const DOUBLE rpavg = results.rpavg[i];
-
-#ifdef DOUBLE_PREC
-        item = Py_BuildValue("(dddk)", rlow,results.rupp[i],rpavg,results.npairs[i]);
-#else
-        item = Py_BuildValue("(fffk)", rlow,results.rupp[i],rpavg,results.npairs[i]);
-#endif
-=======
     double rlow=results.rupp[0];
     for(int i=1;i<results.nbin;i++) {
         PyObject *item = NULL;
         const double rpavg = results.rpavg[i];
         item = Py_BuildValue("(dddk)", rlow,results.rupp[i],rpavg,results.npairs[i]);
->>>>>>> 2d039526
         PyList_Append(ret, item);
         Py_XDECREF(item);
         rlow=results.rupp[i];
@@ -865,12 +704,8 @@
     //In python3, self is simply the module object that was returned earlier by init
     PyObject *module = self;
 #endif    
-<<<<<<< HEAD
-    PyArrayObject *x1_obj, *y1_obj, *z1_obj, *x2_obj,*y2_obj,*z2_obj;
-=======
     PyArrayObject *x1_obj=NULL, *y1_obj=NULL, *z1_obj=NULL;
     PyArrayObject *x2_obj=NULL, *y2_obj=NULL, *z2_obj=NULL;
->>>>>>> 2d039526
     int autocorr=0;
     int nthreads=4;
     
@@ -939,34 +774,10 @@
         options.instruction_set = highest_isa;
     }
 
-<<<<<<< HEAD
-    if ( ! PyArg_ParseTuple(args, "iidsO!O!O!O!O!O!",
-                            &autocorr,&nthreads,&pimax,&binfile,
-                            &PyArray_Type,&x1_obj,
-                            &PyArray_Type,&y1_obj,
-                            &PyArray_Type,&z1_obj,
-                            &PyArray_Type,&x2_obj,
-                            &PyArray_Type,&y2_obj,
-                            &PyArray_Type,&z2_obj)
-         ) {
-        Py_RETURN_NONE;
-    }
-
-    /* How many data points are there? And are they all of floating point type */
-    const int64_t ND1 = check_dims_and_datatype(module, x1_obj, y1_obj, z1_obj);
-    if(ND1 == 0) {
-        //Error has already been set -> simply return 
-        Py_RETURN_NONE;
-    }
-
-    const int64_t ND2 = check_dims_and_datatype(module, x2_obj, y2_obj, z2_obj);
-    if(ND2 == 0) {
-=======
     size_t element_size;
     /* How many data points are there? And are they all of floating point type */
     const int64_t ND1 = check_dims_and_datatype(module, x1_obj, y1_obj, z1_obj, &element_size);
     if(ND1 == -1) {
->>>>>>> 2d039526
         //Error has already been set -> simply return 
         Py_RETURN_NONE;
     }
@@ -995,19 +806,6 @@
     } 
     
     /* Interpret the input objects as numpy arrays. */
-<<<<<<< HEAD
-    const int requirements = NPY_ARRAY_IN_ARRAY | NPY_ARRAY_FORCECAST ;
-    PyObject *x1_array = PyArray_FromArray(x1_obj, ELEMENT_DESCR, requirements);
-    PyObject *y1_array = PyArray_FromArray(y1_obj, ELEMENT_DESCR, requirements);
-    PyObject *z1_array = PyArray_FromArray(z1_obj, ELEMENT_DESCR, requirements);
-
-    PyObject *x2_array = PyArray_FromArray(x2_obj, ELEMENT_DESCR, requirements);
-    PyObject *y2_array = PyArray_FromArray(y2_obj, ELEMENT_DESCR, requirements);
-    PyObject *z2_array = PyArray_FromArray(z2_obj, ELEMENT_DESCR, requirements);
-
-    if (x1_array == NULL || y1_array == NULL || z1_array == NULL ||
-        x2_array == NULL || y2_array == NULL || z2_array == NULL) {
-=======
     const int requirements = NPY_ARRAY_IN_ARRAY;
     PyObject *x1_array = NULL, *y1_array = NULL, *z1_array = NULL;
     PyObject *x2_array = NULL, *y2_array = NULL, *z2_array = NULL;
@@ -1023,7 +821,6 @@
 
     if (x1_array == NULL || y1_array == NULL || z1_array == NULL ||
         (autocorr == 0 && (x2_array == NULL || y2_array == NULL || z2_array == NULL))) {
->>>>>>> 2d039526
         Py_XDECREF(x1_array);
         Py_XDECREF(y1_array);
         Py_XDECREF(z1_array);
@@ -1032,41 +829,14 @@
         Py_XDECREF(y2_array);
         Py_XDECREF(z2_array);
         char msg[1024];
-<<<<<<< HEAD
-        snprintf(msg, 1024, "TypeError: In %s: Could not convert to array of correct floating point type (need arrays of %s). Are you passing numpy arrays?",
-                 __FUNCTION__, sizeof(DOUBLE) == 4 ? "floats":"doubles");
-=======
         snprintf(msg, 1024, "TypeError: In %s: Could not convert input to arrays of allowed floating point types (doubles or floats). Are you passing numpy arrays?",
                  __FUNCTION__);
->>>>>>> 2d039526
         countpairs_error_out(module, msg);
         Py_RETURN_NONE;
     }
 
 
     /* Get pointers to the data as C-types. */
-<<<<<<< HEAD
-    DOUBLE *X1 = (DOUBLE *)PyArray_DATA((PyArrayObject *) x1_array);
-    DOUBLE *Y1 = (DOUBLE *)PyArray_DATA((PyArrayObject *) y1_array);
-    DOUBLE *Z1 = (DOUBLE *)PyArray_DATA((PyArrayObject *) z1_array);
-
-    DOUBLE *X2 = (DOUBLE *)PyArray_DATA((PyArrayObject *) x2_array);
-    DOUBLE *Y2 = (DOUBLE *)PyArray_DATA((PyArrayObject *) y2_array);
-    DOUBLE *Z2 = (DOUBLE *)PyArray_DATA((PyArrayObject *) z2_array);
-
-    NPY_BEGIN_THREADS_DEF;
-    NPY_BEGIN_THREADS;
-    
-    results_countpairs_rp_pi results = countpairs_rp_pi(ND1,X1,Y1,Z1,
-                                                         ND2,X2,Y2,Z2,
-#if defined(USE_OMP) && defined(_OPENMP)
-                                                         nthreads,
-#endif
-                                                         autocorr,
-                                                         binfile,
-                                                         pimax);
-
-=======
     void *X1 = NULL, *Y1 = NULL, *Z1 = NULL;
     void *X2 = NULL, *Y2 = NULL, *Z2 = NULL;
     X1 = PyArray_DATA((PyArrayObject *) x1_array); 
@@ -1096,7 +866,6 @@
     if(options.c_api_timer) {
         c_api_time = options.c_api_time;
     }
->>>>>>> 2d039526
     NPY_END_THREADS;
     
     /* Clean up. */
@@ -1109,29 +878,15 @@
 
     /* Build the output list */
     PyObject *ret = PyList_New(0);//create an empty list
-<<<<<<< HEAD
-    DOUBLE rlow=results.rupp[0];
-    const DOUBLE dpi = pimax/(DOUBLE)results.npibin ;
-=======
     double rlow=results.rupp[0];
     const double dpi = pimax/(double)results.npibin ;
->>>>>>> 2d039526
 
     for(int i=1;i<results.nbin;i++) {
         for(int j=0;j<results.npibin;j++) {
             const int bin_index = i*(results.npibin + 1) + j;
             PyObject *item = NULL;
-<<<<<<< HEAD
-            const DOUBLE rpavg = results.rpavg[bin_index];
-#ifdef DOUBLE_PREC
-            item = Py_BuildValue("(ddddk)", rlow,results.rupp[i],rpavg,(j+1)*dpi,results.npairs[bin_index]);
-#else
-            item = Py_BuildValue("(ffffk)", rlow,results.rupp[i],rpavg,(j+1)*dpi,results.npairs[bin_index]);
-#endif
-=======
             const double rpavg = results.rpavg[bin_index];
             item = Py_BuildValue("(ddddk)", rlow,results.rupp[i],rpavg,(j+1)*dpi,results.npairs[bin_index]);
->>>>>>> 2d039526
             PyList_Append(ret, item);
             Py_XDECREF(item);
         }
@@ -1146,11 +901,7 @@
 {
 #if PY_MAJOR_VERSION < 3
     (void) self;//to suppress the unused variable warning. Terrible hack
-<<<<<<< HEAD
-    PyObject *module = NULL;//should not be used -> setting to NULL so any attempts to dereference will result in a crash. 
-=======
     PyObject *module = NULL;//need not be used -> setting to NULL so any attempts to dereference will result in a crash. 
->>>>>>> 2d039526
 #else
     //In python3, self is simply the module object that was returned earlier by init
     PyObject *module = self;
@@ -1159,20 +910,6 @@
     double boxsize,pimax;
     int nthreads=1;
     char *binfile;
-<<<<<<< HEAD
-    
-    if( ! PyArg_ParseTuple(args, "ddisO!O!O!",&boxsize,&pimax,&nthreads,&binfile,
-                           &PyArray_Type,&x1_obj,
-                           &PyArray_Type,&y1_obj,
-                           &PyArray_Type,&z1_obj)
-        ){
-        Py_RETURN_NONE;
-    }
-    
-    /* How many data points are there? And are they all of floating point type */
-    const int64_t ND1 = check_dims_and_datatype(module, x1_obj, y1_obj, z1_obj);
-    if(ND1 == 0) {
-=======
     size_t element_size;
 
     struct config_options options = get_config_options();
@@ -1233,75 +970,38 @@
     /* How many data points are there? And are they all of floating point type */
     const int64_t ND1 = check_dims_and_datatype(module, x1_obj, y1_obj, z1_obj, &element_size);
     if(ND1 == -1) {
->>>>>>> 2d039526
         //Error has already been set -> simply return 
         Py_RETURN_NONE;
     }
     
     /* Interpret the input objects as numpy arrays. */
-<<<<<<< HEAD
-    const int requirements = NPY_ARRAY_IN_ARRAY | NPY_ARRAY_FORCECAST |  NPY_ARRAY_WRITEABLE;
-    PyObject *x1_array = PyArray_FromArray(x1_obj, ELEMENT_DESCR, requirements);
-    PyObject *y1_array = PyArray_FromArray(y1_obj, ELEMENT_DESCR, requirements);
-    PyObject *z1_array = PyArray_FromArray(z1_obj, ELEMENT_DESCR, requirements);
-=======
     const int requirements = NPY_ARRAY_IN_ARRAY;
     PyObject *x1_array = NULL, *y1_array = NULL, *z1_array = NULL;
     x1_array = PyArray_FromArray(x1_obj, NOTYPE_DESCR, requirements);
     y1_array = PyArray_FromArray(y1_obj, NOTYPE_DESCR, requirements);
     z1_array = PyArray_FromArray(z1_obj, NOTYPE_DESCR, requirements);
->>>>>>> 2d039526
     
     if (x1_array == NULL || y1_array == NULL || z1_array == NULL) {
         Py_XDECREF(x1_array);
         Py_XDECREF(y1_array);
         Py_XDECREF(z1_array);
         char msg[1024];
-<<<<<<< HEAD
-        snprintf(msg, 1024, "TypeError: In %s: Could not convert to array of correct floating point type (need arrays of %s). Are you passing numpy arrays?",
-                 __FUNCTION__, sizeof(DOUBLE) == 4 ? "floats":"doubles");
-=======
         snprintf(msg, 1024, "TypeError: In %s: Could not convert input array to allowed floating point types (doubles or floats). Are you passing numpy arrays?",
                  __FUNCTION__);
         perror(NULL);
->>>>>>> 2d039526
         countpairs_error_out(module, msg);
         Py_RETURN_NONE;
     }
 
 
     /* Get pointers to the data as C-types. */
-<<<<<<< HEAD
-    DOUBLE *X1 = (DOUBLE *)PyArray_DATA((PyArrayObject *) x1_array);
-    DOUBLE *Y1 = (DOUBLE *)PyArray_DATA((PyArrayObject *) y1_array);
-    DOUBLE *Z1 = (DOUBLE *)PyArray_DATA((PyArrayObject *) z1_array);
-=======
     void *X1 = PyArray_DATA((PyArrayObject *) x1_array);
     void *Y1 = PyArray_DATA((PyArrayObject *) y1_array);
     void *Z1 = PyArray_DATA((PyArrayObject *) z1_array);
->>>>>>> 2d039526
 
     NPY_BEGIN_THREADS_DEF;
     NPY_BEGIN_THREADS;
 
-<<<<<<< HEAD
-    results_countpairs_wp results = countpairs_wp(ND1,X1,Y1,Z1,
-                                                  boxsize,
-#if defined(USE_OMP) && defined(_OPENMP)
-                                                  nthreads,
-#endif
-                                                  binfile,
-                                                  pimax);
-    
-    NPY_END_THREADS;
-    
-    /* Clean up. */
-    Py_DECREF(x1_array);Py_DECREF(y1_array);Py_DECREF(z1_array);
-    
-#if 0
-    for(int i=1;i<results.nbin;i++) {
-        const DOUBLE rpavg = results.rpavg[i];
-=======
     
     results_countpairs_wp results;
     options.float_type = element_size;
@@ -1329,32 +1029,17 @@
 #if 0
     for(int i=1;i<results.nbin;i++) {
         const double rpavg = results.rpavg[i];
->>>>>>> 2d039526
         fprintf(stderr,"%lf %lf %lf %lf %"PRIu64"\n",results.rupp[i-1],results.rupp[i],rpavg,results.wp[i],results.npairs[i]);
     }
 #endif
 
     /* Build the output list */
     PyObject *ret = PyList_New(0);
-<<<<<<< HEAD
-    DOUBLE rlow=results.rupp[0];
-    for(int i=1;i<results.nbin;i++) {
-        PyObject *item = NULL;
-        const DOUBLE rpavg = results.rpavg[i];
-
-#ifdef DOUBLE_PREC
-        item = Py_BuildValue("(ddddk)", rlow,results.rupp[i],rpavg,results.wp[i],results.npairs[i]);
-#else
-        item = Py_BuildValue("(ffffk)", rlow,results.rupp[i],rpavg,results.wp[i],results.npairs[i]);
-#endif//DOUBLE_PREC
-
-=======
     double rlow=results.rupp[0];
     for(int i=1;i<results.nbin;i++) {
         PyObject *item = NULL;
         const double rpavg = results.rpavg[i];
         item = Py_BuildValue("(ddddk)", rlow,results.rupp[i],rpavg,results.wp[i],results.npairs[i]);
->>>>>>> 2d039526
         PyList_Append(ret, item);
         Py_XDECREF(item);
         rlow=results.rupp[i];
@@ -1379,19 +1064,6 @@
     int nthreads=4;
     char *binfile;
 
-<<<<<<< HEAD
-    if( ! PyArg_ParseTuple(args, "disO!O!O!",&boxsize,&nthreads,&binfile,
-                           &PyArray_Type,&x1_obj,
-                           &PyArray_Type,&y1_obj,
-                           &PyArray_Type,&z1_obj)
-        ) {
-        Py_RETURN_NONE;
-    }
-
-    /* How many data points are there? And are they all of floating point type */
-    const int64_t ND1 = check_dims_and_datatype(module, x1_obj, y1_obj, z1_obj);
-    if(ND1 == 0) {
-=======
     static char *kwlist[] = {
         "boxsize",
         "nthreads",
@@ -1450,63 +1122,36 @@
     size_t element_size;
     const int64_t ND1 = check_dims_and_datatype(module, x1_obj, y1_obj, z1_obj, &element_size);
     if(ND1 == -1) {
->>>>>>> 2d039526
         //Error has already been set -> simply return 
         Py_RETURN_NONE;
     }
 
     /* Interpret the input objects as numpy arrays. */
-<<<<<<< HEAD
-    const int requirements = NPY_ARRAY_IN_ARRAY | NPY_ARRAY_FORCECAST ;    
-    PyObject *x1_array = PyArray_FromArray(x1_obj, ELEMENT_DESCR, requirements);
-    PyObject *y1_array = PyArray_FromArray(y1_obj, ELEMENT_DESCR, requirements);
-    PyObject *z1_array = PyArray_FromArray(z1_obj, ELEMENT_DESCR, requirements);
-=======
     const int requirements = NPY_ARRAY_IN_ARRAY;
     PyObject *x1_array = NULL, *y1_array = NULL, *z1_array = NULL;
     x1_array = PyArray_FromArray(x1_obj, NOTYPE_DESCR, requirements);
     y1_array = PyArray_FromArray(y1_obj, NOTYPE_DESCR, requirements);
     z1_array = PyArray_FromArray(z1_obj, NOTYPE_DESCR, requirements);
->>>>>>> 2d039526
 
     if (x1_array == NULL || y1_array == NULL || z1_array == NULL) {
         Py_XDECREF(x1_array);
         Py_XDECREF(y1_array);
         Py_XDECREF(z1_array);
         char msg[1024];
-<<<<<<< HEAD
-        snprintf(msg, 1024, "TypeError: In %s: Could not convert to array of correct floating point type (need arrays of %s). Are you passing numpy arrays?",
-                 __FUNCTION__, sizeof(DOUBLE) == 4 ? "floats":"doubles");
-=======
         snprintf(msg, 1024, "TypeError: In %s: Could not convert to array of allowed floating point type (doubles or floats). Are you passing numpy arrays?",
                  __FUNCTION__);
->>>>>>> 2d039526
         countpairs_error_out(module, msg);
         Py_RETURN_NONE;
     }
 
     /* Get pointers to the data as C-types. */
-<<<<<<< HEAD
-    DOUBLE *X1 = (DOUBLE *)PyArray_DATA((PyArrayObject *) x1_array);
-    DOUBLE *Y1 = (DOUBLE *)PyArray_DATA((PyArrayObject *) y1_array);
-    DOUBLE *Z1 = (DOUBLE *)PyArray_DATA((PyArrayObject *) z1_array);
-=======
     void *X1 = PyArray_DATA((PyArrayObject *) x1_array);
     void *Y1 = PyArray_DATA((PyArrayObject *) y1_array);
     void *Z1 = PyArray_DATA((PyArrayObject *) z1_array);
->>>>>>> 2d039526
 
     NPY_BEGIN_THREADS_DEF;
     NPY_BEGIN_THREADS;
 
-<<<<<<< HEAD
-    results_countpairs_xi results = countpairs_xi(ND1,X1,Y1,Z1,
-                                                  boxsize,
-#if defined(USE_OMP) && defined(_OPENMP)
-                                                  nthreads,
-#endif
-                                                  binfile);
-=======
     results_countpairs_xi results;
     options.periodic = 1;
     options.float_type = element_size;
@@ -1520,7 +1165,6 @@
     if(options.c_api_timer) {
         c_api_time = options.c_api_time;
     }
->>>>>>> 2d039526
     NPY_END_THREADS;
 
     /* Clean up. */
@@ -1532,36 +1176,18 @@
 
 #if 0
     for(int i=1;i<results.nbin;i++) {
-<<<<<<< HEAD
-        const DOUBLE rpavg = results.rpavg[i];
-=======
         const double rpavg = results.rpavg[i];
->>>>>>> 2d039526
         fprintf(stderr,"%lf %lf %lf %lf %"PRIu64"\n",results.rupp[i-1],results.rupp[i],rpavg,results.xi[i],results.npairs[i]);
     }
 #endif
 
     /* Build the output list */
     PyObject *ret = PyList_New(0);
-<<<<<<< HEAD
-    DOUBLE rlow=results.rupp[0];
-    for(int i=1;i<results.nbin;i++) {
-        PyObject *item = NULL;
-        const DOUBLE rpavg = results.rpavg[i];
-
-#ifdef DOUBLE_PREC
-        item = Py_BuildValue("(ddddk)", rlow,results.rupp[i],rpavg,results.xi[i],results.npairs[i]);
-#else
-        item = Py_BuildValue("(ffffk)", rlow,results.rupp[i],rpavg,results.xi[i],results.npairs[i]);
-#endif//DOUBLE_PREC
-
-=======
     double rlow=results.rupp[0];
     for(int i=1;i<results.nbin;i++) {
         PyObject *item = NULL;
         const double ravg = results.ravg[i];
         item = Py_BuildValue("(ddddk)", rlow,results.rupp[i],ravg,results.xi[i],results.npairs[i]);
->>>>>>> 2d039526
         PyList_Append(ret, item);
         Py_XDECREF(item);
         rlow=results.rupp[i];
@@ -1581,24 +1207,6 @@
     PyObject *module = self;
 #endif    
 
-<<<<<<< HEAD
-    PyArrayObject *x1_obj, *y1_obj, *z1_obj;
-    double rmax;
-    int nbin,nc,num_pN;
-    unsigned long seed=-1;
-
-    if( ! PyArg_ParseTuple(args, "diiikO!O!O!",&rmax,&nbin,&nc,&num_pN,&seed,
-                           &PyArray_Type,&x1_obj,
-                           &PyArray_Type,&y1_obj,
-                           &PyArray_Type,&z1_obj)
-        ) {
-        Py_RETURN_NONE;
-    }
-    
-    /* How many data points are there? And are they all of floating point type */
-    const int64_t ND1 = check_dims_and_datatype(module, x1_obj, y1_obj, z1_obj);
-    if(ND1 == 0) {
-=======
     PyArrayObject *x1_obj=NULL, *y1_obj=NULL, *z1_obj=NULL;
     double rmax;
     int nbin,nc,num_pN;
@@ -1664,37 +1272,24 @@
     size_t element_size;
     const int64_t ND1 = check_dims_and_datatype(module, x1_obj, y1_obj, z1_obj,&element_size);
     if(ND1 == -1) {
->>>>>>> 2d039526
         //Error has already been set -> simply return 
         Py_RETURN_NONE;
     }
 
     /* Interpret the input objects as numpy arrays. */
-<<<<<<< HEAD
-    const int requirements = NPY_ARRAY_IN_ARRAY | NPY_ARRAY_FORCECAST ;        
-    PyObject *x1_array = PyArray_FromArray(x1_obj, ELEMENT_DESCR, requirements);
-    PyObject *y1_array = PyArray_FromArray(y1_obj, ELEMENT_DESCR, requirements);
-    PyObject *z1_array = PyArray_FromArray(z1_obj, ELEMENT_DESCR, requirements);
-=======
     const int requirements = NPY_ARRAY_IN_ARRAY;
     PyObject *x1_array = NULL, *y1_array = NULL, *z1_array = NULL;
     x1_array = PyArray_FromArray(x1_obj, NOTYPE_DESCR, requirements);
     y1_array = PyArray_FromArray(y1_obj, NOTYPE_DESCR, requirements);
     z1_array = PyArray_FromArray(z1_obj, NOTYPE_DESCR, requirements);
->>>>>>> 2d039526
 
     if (x1_array == NULL || y1_array == NULL || z1_array == NULL) {
         Py_XDECREF(x1_array);
         Py_XDECREF(y1_array);
         Py_XDECREF(z1_array);
         char msg[1024];
-<<<<<<< HEAD
-        snprintf(msg, 1024, "TypeError: In %s: Could not convert to array of correct floating point type (need arrays of %s). Are you passing numpy arrays?",
-                 __FUNCTION__, sizeof(DOUBLE) == 4 ? "floats":"doubles");
-=======
         snprintf(msg, 1024, "TypeError: In %s: Could not convert to array of allowed floating point type (doubles or floats). Are you passing numpy arrays?",
                  __FUNCTION__);
->>>>>>> 2d039526
         countpairs_error_out(module, msg);
         Py_RETURN_NONE;
     }
@@ -1705,12 +1300,6 @@
     void *Z1 = PyArray_DATA((PyArrayObject *) z1_array);
 
     /* Do the VPF calculation */
-<<<<<<< HEAD
-    results_countspheres results = countspheres(ND1, X1, Y1, Z1,
-                                                rmax, nbin, nc,
-                                                num_pN,
-                                                seed);
-=======
     results_countspheres results;
     options.float_type = element_size;
     double c_api_time=0.0;
@@ -1724,7 +1313,6 @@
     if(options.c_api_timer) {
         c_api_time = options.c_api_time;
     }
->>>>>>> 2d039526
 
     /* Clean up. */
     Py_DECREF(x1_array);Py_DECREF(y1_array);Py_DECREF(z1_array);
@@ -1734,11 +1322,7 @@
 
     /* Build the output list (of lists, since num_pN is determined at runtime) */
     PyObject *ret = PyList_New(0);
-<<<<<<< HEAD
-    const DOUBLE rstep = rmax/(DOUBLE)nbin ;
-=======
     const double rstep = rmax/(double)nbin ;
->>>>>>> 2d039526
     for(int ibin=0;ibin<results.nbin;ibin++) {
         const double r=(ibin+1)*rstep;
         PyObject *item = PyList_New(0);
@@ -1746,15 +1330,7 @@
         PyList_Append(item, this_val);
         Py_XDECREF(this_val);
         for(int i=0;i<num_pN;i++) {
-<<<<<<< HEAD
-#ifdef DOUBLE_PREC
             this_val = Py_BuildValue("d",(results.pN)[ibin][i]);
-#else
-            this_val = Py_BuildValue("d",(results.pN)[ibin][i]);
-#endif
-=======
-            this_val = Py_BuildValue("d",(results.pN)[ibin][i]);
->>>>>>> 2d039526
             PyList_Append(item, this_val);
             Py_XDECREF(this_val);
         }
