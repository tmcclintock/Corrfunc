"""
Example python code to call the 3 correlation function
routines from python. (The codes are written in C)

Author: Manodeep Sinha <manodeep@gmail.com>

Requires: numpy

"""
from __future__ import (absolute_import, division, print_function,
                        unicode_literals)
try:
    from future.utils import bytes_to_native_str
except ImportError:
    print("\n\tPlease run python setup.py install before using "
          "the 'Corrfunc' package\n")
    raise

from os.path import dirname, abspath, exists, splitext, join as pjoin
import time

import _countpairs
<<<<<<< HEAD
=======
from _countpairs import countpairs_rp_pi as DDrppi
from _countpairs import countpairs as DD
from _countpairs import countpairs_wp as wp
from _countpairs import countpairs_xi as xi
from _countpairs import countspheres_vpf as vpf
>>>>>>> 2d039526


def read_text_file(filename, encoding="utf-8"):
    """
    Reads a file under python3 with encoding (default UTF-8).
    Also works under python2, without encoding.
    Uses the EAFP (https://docs.python.org/2/glossary.html#term-eafp)
    principle.
    """
    try:
        with open(filename, 'r', encoding) as f:
            r = f.read()
    except TypeError:
        with open(filename, 'r') as f:
            r = f.read()
    return r


def read_catalog(filebase=None):
    """
    Reads a galaxy/randoms catalog.

    :param filebase: (optional)
        The fully qualified path to the file. If omitted, reads the
        theory galaxy catalog under ../tests/data/

    Returns:
    * ``x y z`` - Unpacked numpy arrays compatible with the installed
    version of ``Corrfunc``.

    **Note** If the filename is omitted, then first the fast-food file
    is searched for, and then the ascii file. End-users should always
    supply the full filename.
    """

    import numpy as np

    def read_ascii(filename, return_dtype=None):
        if return_dtype is None:
            msg = 'Return data-type must be set and a valid numpy data-type'
            raise ValueError(msg)

        # check if pandas is available - much faster to read in the data
        # using pandas
        print("Reading in the data...")
        try:
            import pandas as pd
        except ImportError:
            pd = None

        if pd is not None:
            df = pd.read_csv(filename, header=None,
                             engine="c",
                             dtype={"x": return_dtype,
                                    "y": return_dtype,
                                    "z": return_dtype},
                             delim_whitespace=True)
            x = np.asarray(df[0], dtype=return_dtype)
            y = np.asarray(df[1], dtype=return_dtype)
            z = np.asarray(df[2], dtype=return_dtype)

        else:
            x, y, z = np.genfromtxt(filename, dtype=return_dtype, unpack=True)

        return x, y, z

    def read_fastfood(filename, return_dtype=None, need_header=None):
        if return_dtype is None:
            msg = "Return data-type must be set and a valid numpy data-type"
            raise ValueError(msg)

        import struct
        with open(filename, "rb") as f:
            skip1 = struct.unpack(bytes_to_native_str(b'@i'), f.read(4))[0]
            idat = struct.unpack(bytes_to_native_str(b'@iiiii'),
                                 f.read(20))[0:5]
            skip2 = struct.unpack(bytes_to_native_str(b'@i'), f.read(4))[0]
            assert skip1 == 20 and skip2 == 20,\
                "fast-food file seems to be incorrect (reading idat)"
            ngal = idat[1]

            if need_header is not None:
                # now read fdat
                skip1 = struct.unpack(bytes_to_native_str(b'@i'), f.read(4))[0]
                fdat = struct.unpack(bytes_to_native_str(b'@fffffffff'),
                                     f.read(36))[0:9]
                skip2 = struct.unpack(bytes_to_native_str(b'@i'), f.read(4))[0]
                assert skip1 == 36 and skip2 == 36,\
                    "fast-food file seems to be incorrect (reading fdat )"

                skip1 = struct.unpack(bytes_to_native_str(b'@i'), f.read(4))[0]
                znow = struct.unpack(bytes_to_native_str(b'@f'), f.read(4))[0]
                skip2 = struct.unpack(bytes_to_native_str(b'@i'), f.read(4))[0]
                assert skip1 == 4 and skip2 == 4,\
                    "fast-food file seems to be incorrect (reading redshift)"
            else:
                fdat_bytes = 4 + 36 + 4
                znow_bytes = 4 + 4 + 4
                # seek over the fdat + znow fields + padding bytes
                # from current position
                f.seek(fdat_bytes + znow_bytes, 1)

            # read the padding bytes for the x-positions
            skip1 = struct.unpack(bytes_to_native_str(b'@i'), f.read(4))[0]
            assert skip1 == ngal * 4 or skip1 == ngal * 8, \
                "fast-food file seems to be corrupt (padding bytes)"

            # seek back 4 bytes from current position
            f.seek(-4, 1)
            pos = {}
            for field in 'xyz':
                skip1 = struct.unpack(bytes_to_native_str(b'@i'), f.read(4))[0]
                assert skip1 == ngal * 4 or skip1 == ngal * 8, \
                    "fast-food file seems to be corrupt (padding bytes a)"
                # the next division must be the integer division
                input_dtype = np.float32 if skip1 // ngal == 4 else np.float
                array = np.fromfile(f, input_dtype, ngal)
                skip2 = struct.unpack(bytes_to_native_str(b'@i'), f.read(4))[0]
                pos[field] = array if return_dtype == input_dtype \
                             else [return_dtype(a) for a in array]

        x = pos['x']
        y = pos['y']
        z = pos['z']

        if need_header is not None:
            return idat, fdat, znow, x, y, z
        else:
            return x, y, z

    if filebase is None:
<<<<<<< HEAD
        filename = path.join(path.dirname(path.abspath(__file__)),
                             "../tests/data/", "gals_Mr19")
        # Figure out the datatype, use the header file in the include directory
        # because that is most likely correct (common.mk might have been
        # modified but not recompiled)
        include_file = path.join(path.dirname(path.abspath(__file__)),
                                 "../../include/", "countpairs.h")
        includes = read_text_file(include_file)
        vector_type = re.search(r'(\w+)\s*\*\s*rupp\s*\;', includes,
                                re.I).group(1)
        allowed_types = {"float": np.float32, "double": np.float}
        if vector_type not in list(allowed_types.keys()):
            print("Error: Unknown precision={0} found in header file {1}. \
            Allowed types are `{2}'".format(vector_type,
                                            include_file,
                                            allowed_types))
            sys.exit()

        dtype = allowed_types[vector_type]
=======
        filename = pjoin(dirname(abspath(_countpairs.__file__)),
                         "../tests/data/", "gals_Mr19")
        dtype = np.float32
>>>>>>> 2d039526
        allowed_exts = {'.ff': read_fastfood,
                        '.txt': read_ascii,
                        '.dat': read_ascii,
                        '.csv': read_ascii
                        }

        for e in allowed_exts:
            if exists(filename + e):
                f = allowed_exts[e]
                x, y, z = f(filename + e, dtype)
                return x, y, z
        raise IOError("Could not locate {0} with any of these extensions \
        = {1}".format(filename, allowed_exts.keys()))
    else:
        # Likely an user-supplied value
        if exists(filebase):
            extension = splitext(filebase)[1]
            f = read_fastfood if '.ff' in extension else read_ascii

            # default return is double
            x, y, z = f(filebase, np.float)
            return x, y, z

        raise IOError("Could not locate file {0}", filebase)


def main():
    tstart = time.time()
    t0 = tstart
    x, y, z = read_catalog()
    t1 = time.time()
    print("Done reading the data - time taken = {0:10.1f} seconds"
          .format(t1 - t0))
    print("Beginning Correlation functions calculations")
    boxsize = 420.0
    nthreads = 4
    pimax = 40.0
    binfile = pjoin(dirname(abspath(_countpairs.__file__)),
                    "../tests/", "bins")
    autocorr = 1
    periodic = 1
    numbins_to_print = 5

    print("Running 3-D correlation function DD(r)")
    results_DD, _ = DD(autocorr=autocorr,
                       nthreads=nthreads,
                       binfile=binfile,
                       X1=x, Y1=y, Z1=z,
                       periodic=periodic,
                       boxsize=boxsize,
                       verbose=True,
                       output_ravg=True)
    
    print("\n#      **** DD(r): first {0} bins  *******       "
          .format(numbins_to_print))
    print("#      rmin        rmax       rpavg       npairs")
    print("################################################")
    for ibin in range(numbins_to_print):
        items = results_DD[ibin]
        print("{0:12.4f} {1:12.4f} {2:10.4f} {3:10d}"
              .format(items[0], items[1], items[2], items[3]))
    print("------------------------------------------------")

    print("\nRunning 2-D correlation function DD(rp,pi)")
    results_DDrppi, _ = DDrppi(autocorr=autocorr,
                               nthreads=nthreads,
                               pimax=pimax,
                               binfile=binfile,
                               X1=x, Y1=y, Z1=z,
                               X2=x, Y2=y, Z2=z,
                               periodic=periodic,
                               boxsize=boxsize,
                               verbose=True,
                               output_rpavg=True)
    
    print("\n#            ****** DD(rp,pi): first {0} bins  *******      "
          .format(numbins_to_print))
    print("#      rmin        rmax       rpavg     pi_upper     npairs")
    print("###########################################################")
    for ibin in range(numbins_to_print):
        items = results_DDrppi[ibin]
        print("{0:12.4f} {1:12.4f} {2:10.4f} {3:10.1f} {4:10d}"
              .format(items[0], items[1], items[2], items[3], items[4]))
    print("-----------------------------------------------------------")

    print("\nRunning 2-D projected correlation function wp(rp)")
    results_wp, _ = wp(boxsize=boxsize, pimax=pimax, nthreads=nthreads,
                       binfile=binfile, X=x, Y=y, Z=z,
                       verbose=True, output_rpavg=True)
    print("\n#            ******    wp: first {0} bins  *******         "
          .format(numbins_to_print))
    print("#      rmin        rmax       rpavg        wp       npairs")
    print("##########################################################")
    for ibin in range(numbins_to_print):
        items = results_wp[ibin]
        print("{0:12.4f} {1:12.4f} {2:10.4f} {3:10.1f} {4:10d}"
              .format(items[0], items[1], items[2], items[3], items[4]))
    print("-----------------------------------------------------------")

    print("\nRunning 3-D auto-correlation function xi(r)")
    results_xi, _ = xi(boxsize=boxsize, nthreads=nthreads, binfile=binfile,
                       X=x, Y=y, Z=z, verbose=True, output_ravg=True)
    print("\n#            ******    xi: first {0} bins  *******         "
          .format(numbins_to_print))
    print("#      rmin        rmax       rpavg        xi       npairs")
    print("##########################################################")
    for ibin in range(numbins_to_print):
        items = results_xi[ibin]
        print("{0:12.4f} {1:12.4f} {2:10.4f} {3:10.1f} {4:10d}"
              .format(items[0], items[1], items[2], items[3], items[4]))
    print("-----------------------------------------------------------")
    print("Done with all four correlation calculations.")

    print("\nRunning VPF pN(r)")
    rmax = 10.0
    nbin = 10
    nspheres = 10000
    num_pN = 8
    seed = -1
    results_vpf, _ = vpf(rmax=rmax, nbins=nbin, nspheres=nspheres,
                         num_pN=num_pN, seed=seed, X=x, Y=y, Z=z, verbose=True,
                         periodic=periodic)
    
    print("\n#            ******    pN: first {0} bins  *******         "
          .format(numbins_to_print))
    print('#       r    ', end="")

    for ipn in range(num_pN):
        print('        p{0:0d}      '.format(ipn), end="")

    print("")

    print("###########", end="")
    for ipn in range(num_pN):
        print('################', end="")
    print("")

    for ibin in range(numbins_to_print):
        items = results_vpf[ibin]
        print('{0:10.2f} '.format(items[0]), end="")
        for ipn in range(num_pN):
            print(' {0:15.4e}'.format(items[ipn + 1]), end="")
        print("")

    print("-----------------------------------------------------------")

    tend = time.time()
    print("Done with all functions. Total time taken = {0:10.1f} seconds. \
    Read-in time = {1:10.1f} seconds.".format(tend - tstart, t1 - t0))

if __name__ == "__main__":
    main()<|MERGE_RESOLUTION|>--- conflicted
+++ resolved
@@ -20,14 +20,11 @@
 import time
 
 import _countpairs
-<<<<<<< HEAD
-=======
 from _countpairs import countpairs_rp_pi as DDrppi
 from _countpairs import countpairs as DD
 from _countpairs import countpairs_wp as wp
 from _countpairs import countpairs_xi as xi
 from _countpairs import countspheres_vpf as vpf
->>>>>>> 2d039526
 
 
 def read_text_file(filename, encoding="utf-8"):
@@ -159,31 +156,9 @@
             return x, y, z
 
     if filebase is None:
-<<<<<<< HEAD
-        filename = path.join(path.dirname(path.abspath(__file__)),
-                             "../tests/data/", "gals_Mr19")
-        # Figure out the datatype, use the header file in the include directory
-        # because that is most likely correct (common.mk might have been
-        # modified but not recompiled)
-        include_file = path.join(path.dirname(path.abspath(__file__)),
-                                 "../../include/", "countpairs.h")
-        includes = read_text_file(include_file)
-        vector_type = re.search(r'(\w+)\s*\*\s*rupp\s*\;', includes,
-                                re.I).group(1)
-        allowed_types = {"float": np.float32, "double": np.float}
-        if vector_type not in list(allowed_types.keys()):
-            print("Error: Unknown precision={0} found in header file {1}. \
-            Allowed types are `{2}'".format(vector_type,
-                                            include_file,
-                                            allowed_types))
-            sys.exit()
-
-        dtype = allowed_types[vector_type]
-=======
         filename = pjoin(dirname(abspath(_countpairs.__file__)),
                          "../tests/data/", "gals_Mr19")
         dtype = np.float32
->>>>>>> 2d039526
         allowed_exts = {'.ff': read_fastfood,
                         '.txt': read_ascii,
                         '.dat': read_ascii,
