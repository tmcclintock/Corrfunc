include ../../mocks.options ../../common.mk

PROJECT := _countpairs_mocks
LIBRARY := $(PROJECT).so.$(MAJOR).$(MINOR).$(PATCHLEVEL)
SOURCES := _countpairs_mocks.c 
OBJECTS := $(SOURCES:.c=.o)
C_LIBRARY := ../../lib/libcountpairs_rp_pi_mocks.a ../../lib/libcountpairs_theta_mocks.a ../../lib/libcountspheres_mocks.a 
PHONY_FIX_PY_LINK := 

ifeq ($(FIX_PYTHON_LINK), 1)
  PHONY_FIX_PY_LINK = sharedlib
<<<<<<< HEAD
endif

ifeq ($(UNAME), Darwin)
  LINKER_FLAGS := -install_name "$(LIBRARY)"
else
  LINKER_FLAGS := -Wl,-soname=$(PROJECT).$(MAJOR)
=======
>>>>>>> 13b454f2
endif


ifeq ($(UNAME), Darwin)
  LINKER_FLAGS := -install_name "$(LIBRARY)"
else
  LINKER_FLAGS := -Wl,-soname=$(PROJECT).$(MAJOR)
endif


all: $(PHONY_FIX_PY_LINK) $(LIBRARY) $(SOURCES) $(C_LIBRARY) ../../mocks.options ../../common.mk Makefile | ../../lib

$(LIBRARY): Makefile ../../mocks.options ../../common.mk $(C_LIBRARY) $(OBJECTS) | ../../lib
<<<<<<< HEAD
	$(CC) $(OBJECTS) $(C_LIBRARY) $(CLINK) $(PYTHON_LINK)  $(GSL_LINK) -shared -o $@
	$(RM) $(PROJECT).so 
=======
	$(CC) $(OBJECTS) $(C_LIBRARY) $(LINKER_FLAGS) $(CLINK) $(PYTHON_LINK)  $(GSL_LINK) -shared -o $@
	$(RM) $(PROJECT).so
>>>>>>> 13b454f2
	ln -s $(LIBRARY) $(PROJECT).so

sharedlib: $(LIBRARY) | ../../lib
	@{ \
		CURRENT_PYTHON_LIB=`otool -L $(LIBRARY) | grep -i python | cut -d " " -f1 | xargs` ; \
    PYTHON_LIB_NAME=$(PYTHON_LIB_BASE).dylib ; \
		LINK_PYTHON_LIB=$(PYTHON_LIBDIR)/$$PYTHON_LIB_NAME ;\
		if [[ "$$CURRENT_PYTHON_LIB" != "$$LINK_PYTHON_LIB" ]] ; then \
		install_name_tool -change $$CURRENT_PYTHON_LIB $$LINK_PYTHON_LIB $(LIBRARY); \
		fi ;\
	}

../../lib:
	mkdir -p ../../lib

../../lib/libcountpairs_rp_pi_mocks.a: ../../mocks.options ../../common.mk Makefile | ../../lib
	$(MAKE) -C ../DDrppi lib

../../lib/libcountpairs_theta_mocks.a: ../../mocks.options ../../common.mk Makefile | ../../lib
	$(MAKE) -C ../wtheta lib

../../lib/libcountspheres_mocks.a: ../../mocks.options ../../common.mk Makefile | ../../lib
	$(MAKE) -C ../vpf lib


install: $(PHONY_FIX_PY_LINK) ../../lib/$(LIBRARY) | ../../lib

../../lib/$(LIBRARY): $(LIBRARY)
<<<<<<< HEAD
	cp -p $(LIBRARY) $@
=======
	cp -p $(LIBRARY) ../../lib/
>>>>>>> 13b454f2
	$(RM) ../../lib/$(PROJECT).so 
	ln -s $(LIBRARY) ../../lib/$(PROJECT).so

tests: $(PHONY_FIX_PY_LINK) $(LIBRARY) ../../theory.options ../../common.mk Makefile $(C_LIBRARY) $(OBJECTS) | ../../lib
	python call_correlation_functions_mocks.py

%.o: %.c Makefile ../../common.mk $(C_LIBRARY)
	$(CC) $(OPT) $(CFLAGS) -I../../include $(PYTHON_CFLAGS)  $(INCLUDE) $< -c -o $@

.PHONY: clean clena celan install sharedlib

distclean: clean | ../../lib
	$(RM) ../../lib/$(LIBRARY)
	$(RM) ../../lib/$(PROJECT).so

realclean: distclean

clean:
	$(RM) $(LIBRARY) $(OBJECTS) $(PROJECT).so


celan: clean
clena: clean
<|MERGE_RESOLUTION|>--- conflicted
+++ resolved
@@ -9,17 +9,7 @@
 
 ifeq ($(FIX_PYTHON_LINK), 1)
   PHONY_FIX_PY_LINK = sharedlib
-<<<<<<< HEAD
 endif
-
-ifeq ($(UNAME), Darwin)
-  LINKER_FLAGS := -install_name "$(LIBRARY)"
-else
-  LINKER_FLAGS := -Wl,-soname=$(PROJECT).$(MAJOR)
-=======
->>>>>>> 13b454f2
-endif
-
 
 ifeq ($(UNAME), Darwin)
   LINKER_FLAGS := -install_name "$(LIBRARY)"
@@ -27,17 +17,11 @@
   LINKER_FLAGS := -Wl,-soname=$(PROJECT).$(MAJOR)
 endif
 
-
 all: $(PHONY_FIX_PY_LINK) $(LIBRARY) $(SOURCES) $(C_LIBRARY) ../../mocks.options ../../common.mk Makefile | ../../lib
 
 $(LIBRARY): Makefile ../../mocks.options ../../common.mk $(C_LIBRARY) $(OBJECTS) | ../../lib
-<<<<<<< HEAD
-	$(CC) $(OBJECTS) $(C_LIBRARY) $(CLINK) $(PYTHON_LINK)  $(GSL_LINK) -shared -o $@
-	$(RM) $(PROJECT).so 
-=======
 	$(CC) $(OBJECTS) $(C_LIBRARY) $(LINKER_FLAGS) $(CLINK) $(PYTHON_LINK)  $(GSL_LINK) -shared -o $@
 	$(RM) $(PROJECT).so
->>>>>>> 13b454f2
 	ln -s $(LIBRARY) $(PROJECT).so
 
 sharedlib: $(LIBRARY) | ../../lib
@@ -66,11 +50,7 @@
 install: $(PHONY_FIX_PY_LINK) ../../lib/$(LIBRARY) | ../../lib
 
 ../../lib/$(LIBRARY): $(LIBRARY)
-<<<<<<< HEAD
 	cp -p $(LIBRARY) $@
-=======
-	cp -p $(LIBRARY) ../../lib/
->>>>>>> 13b454f2
 	$(RM) ../../lib/$(PROJECT).so 
 	ln -s $(LIBRARY) ../../lib/$(PROJECT).so
 
