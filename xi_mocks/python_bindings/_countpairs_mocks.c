/* File: _countpairs_mocks.c */
/*
  This file is a part of the Corrfunc package
  Copyright (C) 2015-- Manodeep Sinha (manodeep@gmail.com)
  License: MIT LICENSE. See LICENSE file under the top-level
  directory at https://github.com/manodeep/Corrfunc/
*/
#define NPY_NO_DEPRECATED_API NPY_1_7_API_VERSION

#include <Python.h>

/* Now, include the numpy header*/
#include <arrayobject.h>

//for correlation functions
#include "countpairs_rp_pi_mocks.h"
#include "countpairs_theta_mocks.h"

//for the vpf
#include "countspheres_mocks.h"

//for the instruction set detection
#include "cpu_features.h"

struct module_state {
    PyObject *error;
};

#if PY_MAJOR_VERSION >= 3
//python3 follows
#define GETSTATE(m) ((struct module_state*)PyModule_GetState(m))
#define INITERROR return NULL
PyObject *PyInit__countpairs_mocks(void);

#else
//python2 follows
#define GETSTATE(m) (&_state)
static struct module_state _state;
#define INITERROR return
PyMODINIT_FUNC init_countpairs_mocks(void);

#endif

<<<<<<< HEAD
#ifdef DOUBLE_PREC
#define ELEMENT_TYPE NPY_DOUBLE
#else
#define ELEMENT_TYPE NPY_FLOAT
#endif
=======
#define NOTYPE_DESCR     (PyArray_DescrFromType(NPY_NOTYPE))
>>>>>>> 2d039526

#define ELEMENT_DESCR    (PyArray_DescrFromType(ELEMENT_TYPE))

/* #ifndef PIMAX_UNICODE */
#define PI_UNICODE    "\u03C0"
/* #define XI_UNICODE    "\u039E" */
#define XI_UNICODE    "xi"
#define PIMAX_UNICODE "pimax"
/* #define THETA_UNICODE "\u03B8" */
#define THETA_UNICODE "theta"
/* #define RP_UNICODE    "r\u209a" */
/* #endif */


static int highest_isa_mocks;

//Docstrings for the methods
static char module_docstring[] =    "This module provides an interface for calculating correlation functions on MOCKS (spherical geometry) using C.\n"
    "\n"
    "countpairs_rp_pi_mocks: Calculate the 2-D DD(rp,pi) auto/cross-correlation function given two sets of ra/dec/cz and ra/dec/cz arrays.\n"
    "countpairs_theta_mocks: Calculate DD(theta) auto/cross-correlation function given two sets of ra/dec/cz and ra/dec/cz arrays.\n"
    "countspheres_vpf_mocks: Calculate the counts-in-spheres given one set of ra/dec/cz.\n"
    "\n\n"
    "See `Corrfunc/call_correlation_functions_mocks.py` for example calls to each function.\n";

static char error_out_docstring[]          =  "Error-handler for the module.";

/* function proto-type*/
<<<<<<< HEAD
static PyObject *countpairs_countpairs_rp_pi_mocks(PyObject *self, PyObject *args);
static PyObject *countpairs_countpairs_theta_mocks(PyObject *self, PyObject *args);
static PyObject *countpairs_countspheres_vpf_mocks(PyObject *self, PyObject *args);
=======
static PyObject *countpairs_countpairs_rp_pi_mocks(PyObject *self, PyObject *args, PyObject *kwargs);
static PyObject *countpairs_countpairs_theta_mocks(PyObject *self, PyObject *args, PyObject *kwargs);
static PyObject *countpairs_countspheres_vpf_mocks(PyObject *self, PyObject *args, PyObject *kwargs);
>>>>>>> 2d039526
static PyObject *countpairs_mocks_error_out(PyObject *module, const char *msg);

static PyMethodDef module_methods[] = {
    {"countpairs_mocks_error_out"   ,(PyCFunction) countpairs_mocks_error_out        ,METH_VARARGS, error_out_docstring},
<<<<<<< HEAD
    {"countpairs_rp_pi_mocks"       ,(PyCFunction) countpairs_countpairs_rp_pi_mocks ,METH_VARARGS,
=======
    {"countpairs_rp_pi_mocks"       ,(PyCFunction) countpairs_countpairs_rp_pi_mocks ,METH_VARARGS | METH_KEYWORDS,
>>>>>>> 2d039526
     "countpairs_rp_pi_mocks(autocorr, cosmology, nthreads, "PIMAX_UNICODE", binfile, RA1, DEC1, CZ1, RA2, DEC2, CZ2)\n"
     "\n"
     "Calculate the 2-D pair-counts, "XI_UNICODE"(rp, "PI_UNICODE"), auto/cross-correlation function given two\n"
     "sets of RA1/DEC1/CZ1 and RA2/DEC2/CZ2 arrays. This module is suitable for mock catalogs that have been\n"
     "created by carving out a survey footprint from simulated data. The module can also be used for actual\n"
     "observed galaxies, but you probably want to attach weights to the points to account for completeness etc.\n"
     "(i.e., seriously consider using some other code for real survey data). Default bins in "PI_UNICODE"\n"
     "are set to 1.0 Mpc/h.\n"
     "\n"
     "Note, that this module only returns pair counts and not the actual correlation function\n"
     ""XI_UNICODE"(rp, "PI_UNICODE"). See the xi_mocks/DDrppi/wprp_mocks.c for computing wp(rp) from DD(rp, "PI_UNICODE").\n"
     "\n"
     "parameters (all parameters are required)\n"
     "----------------------------------------\n"
     "autocorr: boolean\n"
     "    Flag for auto/cross-correlation. If autocorr is not 0, the RA2/DEC2/CZ2 arrays\n"
     "    are not used (but must still be passed, as RA1/DEC1/CZ1).\n"
     "cosmology: integer\n"
     "    Integer to select cosmology. Pre-set values for (1,2) \n"
     "    1 -> LasDamas cosmology. Om=0.25,  Ol=0.75  (other values are not used)\n"
     "    2 -> Planck   cosmology. Om=0.302, Ol=0.698 \n"
     "    To setup a new cosmology, add an entry to the function, `init_cosmology` in \n"
     "    `ROOT/utils/cosmology_params.c` and recompile the package.\n"
     "nthreads: integer\n"
     "    The number of OpenMP threads to use. Has no effect if OpenMP was not used\n"
     "    during library compilation. \n"
     ""PIMAX_UNICODE": double (Mpc/h)\n"
     "    The max. integration distance along the "PI_UNICODE" direction in Mpc/h. Typical\n"
     "    values are in the range 40-100 Mpc/h.\n"
     "binfile: filename\n"
     "    Filename containing the radial bins for the correlation function. The file\n"
     "    is expected to contain white-space separated ``rmin  rmax`` with the bin\n"
     "    edges.  Units must be Mpc/h (see the ``bins`` file in the tests directory\n"
     "    for a sample). For usual logarithmic bins, ``logbins``in the root directory\n"
     "    of this package will create a compatible ``binfile``.\n"
     "RA1: float/double (default double)\n"
     "    The right-ascension of the galaxy, in the range [0, 360]. If there are\n"
     "    negative RA's in the supplied array (input RA in the range [-180, 180]),\n"
     "    then the code will shift the entire array by 180 to put RA's in the\n"
     "    [0, 360] range.\n"
     "    Float/double must be consistent with the library otherwise there will\n"
     "    be a RunTimeError from numpy. Specifically, if ``DOUBLE_PREC`` is not\n"
     "    enabled, then the arrays should be compatible with ``numpy.float32``;\n"
     "    otherwise, use ``numpy.float``.\n"
     "DEC1: float/double (default double)\n"
     "    The declination of the galaxy, in the range [-90, 90]. If there are\n"
     "    declinations > 90 in the supplied array (input dec in the range [0, 180]),\n"
     "    then the code will shift the entire array by -90 to put declinations in\n"
     "    the [-90, 90] range. If the code finds declinations more than 180, then\n"
     "    it assumes RA and DEC have been swapped and aborts with that message.\n"
     "    Float/double must be consistent with the library otherwise there will\n"
     "    be a RunTimeError from numpy. Specifically, if ``DOUBLE_PREC`` is not\n"
     "    enabled, then the arrays should be compatible with ``numpy.float32``;\n"
     "    otherwise, use ``numpy.float``.\n"
     "CZ1: float/double (default double)\n"
     "    The redshift multiplied by speed of light for the galaxies. The code will\n"
     "    checks that cz has been supplied by comparing with a threshold (currently\n"
     "    set to 10, defined in function check_ra_dec_cz in file\n"
     "    `DDrppi/countpairs_rp_pi_mocks.c`) and multiplies by the speed of light if\n"
     "    max z is less than that threshold. If you really want to change the speed\n"
     "    of light, then edit the macro in `ROOT/utils/set_cosmo_dist.h`.\n"
     "RA2/DEC2/CZ2: float/double (default double)\n"
     "    Same as for RA1/DEC1/CZ1\n"
     "\n"
     "returns\n"
     "-------\n"
     "a Python list containing [rmin, rmax, ravg, "PI_UNICODE", npairs] \n"
     "for each "PI_UNICODE"-bin (up to "PIMAX_UNICODE") for each radial bin specified in\n"
     "the ``binfile``. For instance, for a ``"PIMAX_UNICODE"`` of 40.0 Mpc/h, each radial\n"
     "bin will be split into 40 "PI_UNICODE" bins (default "PI_UNICODE" bin is 1.0). Thus, the\n"
     "total number of items in the list is {(int) ``"PIMAX_UNICODE"`` * number of rp bins}.\n"
     "If ``OUTPUT_RPAVG`` is not defined in ``mocks.options`` \n"
     "then ``ravg`` will be set to 0.0 for all bins. "PI_UNICODE" for each bin\n"
     "is the upper limit of the "PI_UNICODE" values that were considered in that (rp, "PI_UNICODE") bin.\n"
     "``npairs``contains the number of pairs in that bin and can be used to compute the\n"
     "actual "XI_UNICODE"(rp, "PI_UNICODE") by combining with RR counts.\n"
     "(The C struct is identical to the one in `xi_theory/xi_rp_pi/countpairs_rp_pi.h`)\n"
     "\n"
     "example\n"
     "-------\n"
     "import numpy as np\n"
     "from Corrfunc._countpairs_mocks import countpairs_rp_pi_mocks\n"
     "ra,dec,cz = np.genfromtxt('../xi_mocks/tests/data/Mr19_mock_northonly.rdcz.dat',dtype=np.float,unpack=True)\n"
     "cosmology=1\n"
     "autocorr=1\n"
     "nthreads=4\n"
     "binfile='../xi_mocks/tests/bins'\n"
     "pimax=40.0\n"
     "DD=countpairs_rp_pi_mocks(autocorr, cosmology,nthreads,pimax,binfile,ra,dec,cz,ra,dec,cz)\n"
     "\n"
     "See `Corrfunc/call_correlation_functions_mocks.py`\n"
    },
    {"countpairs_theta_mocks"       ,(PyCFunction) countpairs_countpairs_theta_mocks ,METH_VARARGS | METH_KEYWORDS,
     "countpairs_theta_mocks(autocorr, cosmology, nthreads, binfile, RA1, DEC1, RA2, DEC2)\n"
     "\n"
     "Calculate the angular pair-counts, "XI_UNICODE"(rp, "THETA_UNICODE"), auto/cross-correlation function given two\n"
     "sets of RA1/DEC1 and RA2/DEC2 arrays. This module is suitable for mock catalogs that have been\n"
     "created by carving out a survey footprint from simulated data. The module can also be used for actual\n"
     "observed galaxies, but you probably want to attach weights to the points to account for completeness etc.\n"
     "(i.e., seriously consider using some other code for real survey data).\n"
     "\n"
     "Note, that this module only returns pair counts and not the actual correlation function\n"
     ""XI_UNICODE"("THETA_UNICODE"). See the xi_mocks/wtheta/wtheta.c for computing w(theta) from DD("THETA_UNICODE").\n"
     "\n"
     "parameters (all parameters are required)\n"
     "----------------------------------------\n"
     "autocorr: boolean\n"
     "    Flag for auto/cross-correlation. If autocorr is not 0, the RA2/DEC2 arrays\n"
     "    are not used (but must still be passed as valid arrays).\n"
     "cosmology: integer\n"
     "    Integer to select cosmology. Pre-set values for (1,2) \n"
     "    1 -> LasDamas cosmology. Om=0.25,  Ol=0.75  (other values are not used)\n"
     "    2 -> Planck   cosmology. Om=0.302, Ol=0.698 \n"
     "    To setup a new cosmology, add an entry to the function, `init_cosmology` in \n"
     "    `ROOT/utils/cosmology_params.c` and recompile the package.\n"
     "nthreads: integer\n"
     "    The number of OpenMP threads to use. Has no effect if OpenMP was not used\n"
     "    during library compilation. \n"
     "binfile: filename\n"
     "    Filename containing the radial bins for the correlation function. The file\n"
     "    is expected to contain white-space separated ``thetamin  thetamax`` with the bin\n"
     "    edges.  Units must be degrees (see the ``angular_bins`` file in the tests directory\n"
     "    for a sample). For usual logarithmic bins, ``logbins``in the root directory\n"
     "    of this package will create a compatible ``binfile``.\n"
     "RA1: float/double (default double)\n"
     "    The right-ascension of the galaxy, in the range [0, 360]. If there are\n"
     "    negative RA's in the supplied array (input RA in the range [-180, 180]),\n"
     "    then the code will shift the entire array by 180 to put RA's in the\n"
     "    [0, 360] range.\n"
     "    Float/double must be consistent with the library otherwise there will\n"
     "    be a RunTimeError from numpy. Specifically, if ``DOUBLE_PREC`` is not\n"
     "    enabled, then the arrays should be compatible with ``numpy.float32``;\n"
     "    otherwise, use ``numpy.float``.\n"
     "DEC1: float/double (default double)\n"
     "    The declination of the galaxy, in the range [-90, 90]. If there are\n"
     "    declinations > 90 in the supplied array (input dec in the range [0, 180]),\n"
     "    then the code will shift the entire array by -90 to put declinations in\n"
     "    the [-90, 90] range. If the code finds declinations more than 180, then\n"
     "    it assumes RA and DEC have been swapped and aborts with that message.\n"
     "    Float/double must be consistent with the library otherwise there will\n"
     "    be a RunTimeError from numpy. Specifically, if ``DOUBLE_PREC`` is not\n"
     "    enabled, then the arrays should be compatible with ``numpy.float32``;\n"
     "    otherwise, use ``numpy.float``.\n"
     "RA2/DEC2: float/double (default double)\n"
     "    Same as for RA1/DEC1\n"
     "\n"
     "returns\n"
     "-------\n"
     "a Python list containing [thetamin, thetamax, thetaavg, npairs] for each angular\n"
     "bin specified in the ``binfile``. If ``OUTPUT_THETAAVG`` is not defined in\n"
     "``mocks.options`` then ``thetaravg`` will be set to 0.0 for all bins. ``npairs``\n"
     "contains the number of pairs in that bin and can be used to compute the\n"
     "actual "XI_UNICODE"("THETA_UNICODE") by combining  DD, (DR) and RR counts.\n"
     "\n"
     "example\n"
     "-------\n"
     "import numpy as np\n"
     "from Corrfunc._countpairs_mocks import countpairs_theta_mocks\n"
     "ra,dec,cz = np.genfromtxt('../xi_mocks/tests/data/Mr19_mock_northonly.rdcz.dat',dtype=np.float,unpack=True)\n"
     "cosmology=1\n"
     "autocorr=1\n"
     "nthreads=4\n"
     "binfile='../xi_mocks/tests/angular_bins'\n"
     "pimax=40.0\n"
     "DD=countpairs_theta_mocks(autocorr, cosmology, nthreads, binfile, ra,dec, ra,dec)\n"
     "\n"
     "See `Corrfunc/call_correlation_functions_mocks.py`\n"
    },
    {"countspheres_vpf_mocks"       ,(PyCFunction) countpairs_countspheres_vpf_mocks ,METH_VARARGS | METH_KEYWORDS,
     "countspheres_vpf_mocks(rmax, nbin, ncenters, num_pN, threshold_ngb, centers_file, cosmology, RA1, DEC1, CZ1, RA2, DEC2, CZ2)\n"
     "\n"
     "Calculates the fraction of random spheres that contain exactly *N* points, pN(r).\n"
     "\n"
     "----------------------------------------\n"
     "parameters (all parameters are required)\n"
     "----------------------------------------\n"
     "rmax: double\n"
     "    Largest sphere radius to calculate. Should have same units as the positions.\n"
     "nbin: integer\n"
     "    Number of linear bins to divide rmax into. Typical value is numerically equal\n"
     "    to rmax, so that each radial bin increments by 1.0.\n"
     "ncenters: integer\n"
     "    Number of random spheres to place on the point distribution. Too small a value\n"
     "    will give noisy results, while too large a value only increases runtime without\n"
     "    producing any additional information.\n"
     "num_pN: integer (>=1)\n"
     "    The number of counts in a cell to consider. The void probability function, vpf (or p0),\n"
     "    is returned for num_pN=1. Note that num_pN does not refer to the actual counts in the\n"
     "    cell; num_pN refers to the total number of such counts to return. For num_pN=2, the\n"
     "    code will return the fraction of cells that contain exactly 0 and exactly 1 points. \n"
     "    More explicitly, the columns in the results look like the following:\n"
     "    num_pN = 1 -> p0 \n"
     "    num_pN = 2 -> p0 p1\n"
     "    num_pN = 3 -> p0 p1 p2\n"
     "    and so on...(note that p0 is the vpf).\n"
     "threshold_ngb: integer\n"
     "    Minimum number of random points needed in a `rmax` sphere such that it is\n"
     "    considered to be entirely within the mock footprint. `xi_mocks/vpf/vpf_mocks.c`\n"
     "    assumes that the minimum number of randoms can be at most a 1-sigma deviation from\n"
     "    the expected random number density.\n"
     "centers_file: filename\n"
     "    A file containing random sphere centers. If the file does not exist, then\n"
     "    a list of random centers will be written out. In that case, the randoms arrays,\n"
     "    RA2/DEC2/CZ2 are used to check that the sphere is entirely within the footprint.\n"
     "    If the file does exist but either `rmax' is too small or there are not enough centers\n"
     "    then the file will be overwritten. If the centers file has to be written, the code\n"
     "    will take significantly longer to finish (however, subsequent runs can re-use that\n"
     "    centers file and will be faster).\n"
     "cosmology: integer\n"
     "    Integer to select cosmology. Pre-set values for (1,2) \n"
     "    1 -> LasDamas cosmology. Om=0.25,  Ol=0.75  (other values are not used)\n"
     "    2 -> Planck   cosmology. Om=0.302, Ol=0.698 \n"
     "    To setup a new cosmology, add an entry to the function, `init_cosmology` in \n"
     "    `ROOT/utils/cosmology_params.c` and recompile the package.\n"
     "RA1: float/double (default double)\n"
     "    The right-ascension of the galaxy, in the range [0, 360]. If there are\n"
     "    negative RA's in the supplied array (input RA in the range [-180, 180]),\n"
     "    then the code will shift the entire array by 180 to put RA's in the\n"
     "    [0, 360] range.\n"
     "    Float/double must be consistent with the library otherwise there will\n"
     "    be a RunTimeError from numpy. Specifically, if ``DOUBLE_PREC`` is not\n"
     "    enabled, then the arrays should be compatible with ``numpy.float32``;\n"
     "    otherwise, use ``numpy.float``.\n"
     "DEC1: float/double (default double)\n"
     "    The declination of the galaxy, in the range [-90, 90]. If there are\n"
     "    declinations > 90 in the supplied array (input dec in the range [0, 180]),\n"
     "    then the code will shift the entire array by -90 to put declinations in\n"
     "    the [-90, 90] range. If the code finds declinations more than 180, then\n"
     "    it assumes RA and DEC have been swapped and aborts with that message.\n"
     "    Float/double must be consistent with the library otherwise there will\n"
     "    be a RunTimeError from numpy. Specifically, if ``DOUBLE_PREC`` is not\n"
     "    enabled, then the arrays should be compatible with ``numpy.float32``;\n"
     "    otherwise, use ``numpy.float``.\n"
     "CZ1: float/double (default double)\n"
     "    The redshift multiplied by speed of light for the galaxies. The code will\n"
     "    checks that cz has been supplied by comparing with a threshold (currently\n"
     "    set to 10, defined in function check_ra_dec_cz in file\n"
     "    `DDrppi/countpairs_rp_pi_mocks.c`) and multiplies by the speed of light if\n"
     "    max z is less than that threshold. If you really want to change the speed\n"
     "    of light, then edit the macro in `ROOT/utils/set_cosmo_dist.h`.\n"
     "RA2/DEC2/CZ2: float/double (default double)\n"
     "    Same as for RA1/DEC1/CZ1 but must be a random distribution of points on the\n"
     "    same footprint as RA1/DEC1/CZ1. If the centers file contains enough random\n"
     "    centre (at least `ncenters`), then these arrays are not accessed. This is a\n"
     "    very important distinction from all the other modules in this package.\n"
     "\n"
     "returns\n"
     "-------\n"
     "a Python list containing [rmax, p0, p1,..., p(num_pN-1)] for each radial bin.\n"
    },
    {NULL, NULL, 0, NULL}
};


static PyObject *countpairs_mocks_error_out(PyObject *module, const char *msg)
{
#if PY_MAJOR_VERSION < 3
    (void) module;//to avoid unused warning with python2
#endif
    
    struct module_state *st = GETSTATE(module);
    PyErr_SetString(st->error, msg);
<<<<<<< HEAD
=======
    PyErr_Print();
>>>>>>> 2d039526
    Py_RETURN_NONE;
}


#if PY_MAJOR_VERSION >= 3
static int _countpairs_mocks_traverse(PyObject *m, visitproc visit, void *arg) {
    Py_VISIT(GETSTATE(m)->error);
    return 0;
}

static int _countpairs_mocks_clear(PyObject *m) {
    Py_CLEAR(GETSTATE(m)->error);
    return 0;
}


static struct PyModuleDef moduledef = {
    PyModuleDef_HEAD_INIT,
    "_countpairs_mocks",
    module_docstring,
    sizeof(struct module_state),
    module_methods,
    NULL,
    _countpairs_mocks_traverse,
    _countpairs_mocks_clear,
    NULL
};


PyObject *PyInit__countpairs_mocks(void)

#else
    PyMODINIT_FUNC init_countpairs_mocks(void)
#endif
{

#if PY_MAJOR_VERSION >= 3
    PyObject *module = PyModule_Create(&moduledef);
#else
    PyObject *module = Py_InitModule3("_countpairs_mocks", module_methods, module_docstring);
#endif

    if (module == NULL) {
        INITERROR;
    }

    struct module_state *st = GETSTATE(module);

    st->error = PyErr_NewException("_countpairs_mocks.error", NULL, NULL);
    if (st->error == NULL) {
        Py_DECREF(module);
        INITERROR;
    }


    /* Load `numpy` functionality. */
    import_array();

    highest_isa_mocks = instrset_detect();
    
#if PY_MAJOR_VERSION >= 3
    return module;
#endif

}

<<<<<<< HEAD
static int64_t check_dims_and_datatype(PyObject *module, const PyArrayObject *x1_obj, const PyArrayObject *y1_obj, const PyArrayObject *z1_obj)
=======
static int print_kwlist_into_msg(char *msg, const size_t totsize, size_t len, char *kwlist[], const size_t nitems)
{
    for(size_t i=0;i<nitems;i++) {
        
        if(len+strlen(kwlist[i]) >= totsize-2) {
            return EXIT_FAILURE;
        }
        
        memcpy(msg+len, kwlist[i], strlen(kwlist[i]));
        len += strlen(kwlist[i]);
        msg[len] = ',';
        msg[len+1] = ' ';
        len += 2;
    }
    
    msg[len]='\0';
    return EXIT_SUCCESS;
}


static int64_t check_dims_and_datatype(PyObject *module, PyArrayObject *x1_obj, PyArrayObject *y1_obj, PyArrayObject *z1_obj, size_t *element_size)
>>>>>>> 2d039526
{
    char msg[1024];

    /* All the arrays should be 1-D*/
    const int nxdims = PyArray_NDIM(x1_obj);
    const int nydims = PyArray_NDIM(y1_obj);
    const int nzdims = PyArray_NDIM(z1_obj);

    if(nxdims != 1 || nydims != 1 || nzdims != 1) {
        snprintf(msg, 1024, "ERROR: Expected 1-D numpy arrays.\nFound (nxdims, nydims, nzdims) = (%d, %d, %d) instead",
                 nxdims, nydims, nzdims);
        countpairs_mocks_error_out(module, msg);
<<<<<<< HEAD
        return EXIT_FAILURE;
=======
        return -1;
>>>>>>> 2d039526
    }

    /* All the arrays should be floating point (only float32 and float64 are allowed) */
    const int x_type = PyArray_TYPE(x1_obj);
    const int y_type = PyArray_TYPE(y1_obj);
    const int z_type = PyArray_TYPE(z1_obj);
    if( ! ((x_type == NPY_FLOAT || x_type == NPY_DOUBLE) &&
           (y_type == NPY_FLOAT || y_type == NPY_DOUBLE) &&
           (z_type == NPY_FLOAT || z_type == NPY_DOUBLE))
        ) {
        PyArray_Descr *x_descr = PyArray_DescrFromType(x_type);
        PyArray_Descr *y_descr = PyArray_DescrFromType(y_type);
        PyArray_Descr *z_descr = PyArray_DescrFromType(z_type);
        if(x_descr == NULL || y_descr == NULL || z_descr == NULL) {
            /* Generating the dtype descriptor failed somehow. At least provide some information */
            snprintf(msg, 1024, "TypeError: Expected 3 floating point arrays (allowed types = %d or %d). Instead found type-nums (%d, %d, %d)\n",
                     NPY_FLOAT, NPY_DOUBLE, x_type, y_type, z_type);
        } else {
            snprintf(msg, 1024, "TypeError: Expected 3 floating point arrays (allowed types = %d or %d). Instead found type-nums (%d, %d, %d) "
                     "with type-names = (%s, %s, %s)\n",
                     NPY_FLOAT, NPY_DOUBLE, x_type, y_type, z_type, x_descr->typeobj->tp_name, y_descr->typeobj->tp_name, z_descr->typeobj->tp_name);
        }
        Py_XDECREF(x_descr);Py_XDECREF(y_descr);Py_XDECREF(z_descr);
        countpairs_mocks_error_out(module, msg);
<<<<<<< HEAD
        return EXIT_FAILURE;
    }

    /* Check if the number of elements in the 3 Python arrays are identical */
    const int64_t nx1 = (int64_t)PyArray_DIM(x1_obj, 0);
    const int64_t ny1 = (int64_t)PyArray_DIM(y1_obj, 0);
    const int64_t nz1 = (int64_t)PyArray_DIM(z1_obj, 0);

    if(nx1 == ny1 && ny1 == nz1) {
        return nx1;
    }
    snprintf(msg, 1024, "ERROR: Expected arrays to have the same number of elements in all 3-dimensions.\nFound (nx, ny, nz) = (%"PRId64", %"PRId64", %"PRId64") instead",
             nx1, ny1, nz1);
    countpairs_mocks_error_out(module, msg);
    return EXIT_FAILURE;
=======
        return -1;
    }

    if( x_type != y_type || y_type != z_type) {
        PyArray_Descr *x_descr = PyArray_DescrFromType(x_type);
        PyArray_Descr *y_descr = PyArray_DescrFromType(y_type);
        PyArray_Descr *z_descr = PyArray_DescrFromType(z_type);
        if(x_descr == NULL || y_descr == NULL || z_descr == NULL) {
          /* Generating the dtype descriptor failed somehow. At least provide some information */
          snprintf(msg, 1024, "TypeError: Expected *ALL* 3 floating point arrays to be the same type (allowed types = %d or %d). Instead found type-nums (%d, %d, %d)\n",
                   NPY_FLOAT, NPY_DOUBLE, x_type, y_type, z_type);
        } else {
          snprintf(msg, 1024, "TypeError: Expected *ALL* 3 floating point arrays to be the same type (allowed types = %d or %d). Instead found type-nums (%d, %d, %d) "
                   "with type-names = (%s, %s, %s)\n",
                   NPY_FLOAT, NPY_DOUBLE, x_type, y_type, z_type, x_descr->typeobj->tp_name, y_descr->typeobj->tp_name, z_descr->typeobj->tp_name);
        }
        Py_XDECREF(x_descr);Py_XDECREF(y_descr);Py_XDECREF(z_descr);
        countpairs_mocks_error_out(module, msg);
        return -1;
    }
    
    /* Check if the number of elements in the 3 Python arrays are identical */
    const int64_t nx1 = (int64_t)PyArray_SIZE(x1_obj);
    const int64_t ny1 = (int64_t)PyArray_SIZE(y1_obj);
    const int64_t nz1 = (int64_t)PyArray_SIZE(z1_obj);

    if(nx1 != ny1 || ny1 != nz1) {
      snprintf(msg, 1024, "ERROR: Expected arrays to have the same number of elements in all 3-dimensions.\nFound (nx, ny, nz) = (%"PRId64", %"PRId64", %"PRId64") instead",
               nx1, ny1, nz1);
      countpairs_mocks_error_out(module, msg);
      return -1;
    }


    /* Return the size of each element of the data object */
    if(x_type == NPY_FLOAT) {
      *element_size = sizeof(float);
    } else {
      *element_size = sizeof(double);
    }
    
    return nx1;
>>>>>>> 2d039526
}



static int64_t check_dims_and_datatype_ra_dec(PyObject *module, PyArrayObject *x1_obj, PyArrayObject *y1_obj, size_t *element_size)
{
<<<<<<< HEAD
=======
    char msg[1024];

    /* All the arrays should be 1-D*/
    const int nxdims = PyArray_NDIM(x1_obj);
    const int nydims = PyArray_NDIM(y1_obj);

    if(nxdims != 1 || nydims != 1) {
        snprintf(msg, 1024, "ERROR: Expected 1-D numpy arrays.\nFound (nxdims, nydims) = (%d, %d) instead",
                 nxdims, nydims);
        countpairs_mocks_error_out(module, msg);
        return -1;
    }

    /* All the arrays should be floating point (only float32 and float64 are allowed) */
    const int x_type = PyArray_TYPE(x1_obj);
    const int y_type = PyArray_TYPE(y1_obj);
    if( ! ((x_type == NPY_FLOAT || x_type == NPY_DOUBLE) &&
           (y_type == NPY_FLOAT || y_type == NPY_DOUBLE))
        ) {
        PyArray_Descr *x_descr = PyArray_DescrFromType(x_type);
        PyArray_Descr *y_descr = PyArray_DescrFromType(y_type);
        if(x_descr == NULL || y_descr == NULL) {
            /* Generating the dtype descriptor failed somehow. At least provide some information */
            snprintf(msg, 1024, "TypeError: Expected 2 floating point arrays (allowed types = %d or %d). Instead found type-nums (%d, %d)\n",
                     NPY_FLOAT, NPY_DOUBLE, x_type, y_type);
        } else {
            snprintf(msg, 1024, "TypeError: Expected 2 floating point arrays (allowed types = %d or %d). Instead found type-nums (%d, %d) "
                     "with type-names = (%s, %s)\n",
                     NPY_FLOAT, NPY_DOUBLE, x_type, y_type, x_descr->typeobj->tp_name, y_descr->typeobj->tp_name);
        }
        Py_XDECREF(x_descr);Py_XDECREF(y_descr);
        countpairs_mocks_error_out(module, msg);
        return -1;
    }

    if( x_type != y_type) {
        PyArray_Descr *x_descr = PyArray_DescrFromType(x_type);
        PyArray_Descr *y_descr = PyArray_DescrFromType(y_type);
        if(x_descr == NULL || y_descr == NULL) {
          /* Generating the dtype descriptor failed somehow. At least provide some information */
            snprintf(msg, 1024, "TypeError: Expected *BOTH* (RA, DEC) floating point arrays to be the same type (allowed types = %d or %d). Instead found type-nums (%d, %d)\n",
                   NPY_FLOAT, NPY_DOUBLE, x_type, y_type);
        } else {
          snprintf(msg, 1024, "TypeError: Expected *BOTH* (RA, DEC) floating point arrays to be the same type (allowed types = %d or %d). Instead found type-nums (%d, %d) "
                   "with type-names = (%s, %s)\n",
                   NPY_FLOAT, NPY_DOUBLE, x_type, y_type, x_descr->typeobj->tp_name, y_descr->typeobj->tp_name);
        }
        Py_XDECREF(x_descr);Py_XDECREF(y_descr);
        countpairs_mocks_error_out(module, msg);
        return -1;
    }
    
    /* Check if the number of elements in the 3 Python arrays are identical */
    const int64_t nx1 = (int64_t)PyArray_SIZE(x1_obj);
    const int64_t ny1 = (int64_t)PyArray_SIZE(y1_obj);

    if(nx1 != ny1) {
        snprintf(msg, 1024, "ERROR: Expected *BOTH* (RA, DEC) arrays to have the same number of elements in all 2-dimensions.\nFound (nra, ndec) = "
                 "(%"PRId64", %"PRId64") instead", nx1, ny1);
      countpairs_mocks_error_out(module, msg);
      return -1;
    }


    /* Return the size of each element of the data object */
    if(x_type == NPY_FLOAT) {
      *element_size = sizeof(float);
    } else {
      *element_size = sizeof(double);
    }
    
    return nx1;
}


static PyObject *countpairs_countpairs_rp_pi_mocks(PyObject *self, PyObject *args, PyObject *kwargs)
{
>>>>>>> 2d039526
    //Error-handling is global in python2 -> stored in struct module_state _struct declared at the top of this file
#if PY_MAJOR_VERSION < 3
    (void) self;
    PyObject *module = NULL;//should not be used -> setting to NULL so any attempts to dereference will result in a crash. 
#else
    //In python3, self is simply the module object that was returned earlier by init
    PyObject *module = self;
#endif    

    //x1->ra (phi), y1-> declination (theta1), z1->cz (cz1)
    //x2->ra (ph2), y2-> declination (theta2), z2->cz (cz2)
<<<<<<< HEAD
    PyArrayObject *x1_obj, *y1_obj, *z1_obj, *x2_obj,*y2_obj,*z2_obj;
    int autocorr=0;
=======
    PyArrayObject *x1_obj=NULL, *y1_obj=NULL, *z1_obj=NULL, *x2_obj=NULL,*y2_obj=NULL,*z2_obj=NULL;

    struct config_options options = get_config_options();
    options.is_comoving_dist = 0;
    options.verbose = 0;
    options.instruction_set = -1;
    options.periodic = 0;
    options.fast_divide=0;
    options.c_api_timer = 0;

    int autocorr=1;
>>>>>>> 2d039526
    int nthreads=4;
    int cosmology=1;
    double pimax;
    char *binfile;

<<<<<<< HEAD
    if ( ! PyArg_ParseTuple(args, "iiidsO!O!O!O!O!O!",&autocorr,&cosmology,&nthreads,&pimax,&binfile,
                            &PyArray_Type,&x1_obj,
                            &PyArray_Type,&y1_obj,
                            &PyArray_Type,&z1_obj,
                            &PyArray_Type,&x2_obj,
                            &PyArray_Type,&y2_obj,
                            &PyArray_Type,&z2_obj)
         ) {
        Py_RETURN_NONE;
    }

    /* We have numpy arrays and all the required inputs*/
    /* How many data points are there? And are they all of floating point type */
    const int64_t ND1 = check_dims_and_datatype(module, x1_obj, y1_obj, z1_obj);
    if(ND1 == 0) {
=======
    static char *kwlist[] = {
        "autocorr",
        "cosmology",
        "nthreads",
        "pimax",
        "binfile",
        "RA1",
        "DEC1",
        "CZ1",
        "RA2",
        "DEC2",
        "CZ2",
        "is_comoving_dist",
        "verbose", /* keyword verbose -> print extra info at runtime + progressbar */
        "output_rpavg",
        "fast_divide",
        "c_api_timer",
        "isa",/* instruction set to use of type enum isa; valid values are AVX, SSE, FALLBACK (enum) */
        NULL
    };

    if ( ! PyArg_ParseTupleAndKeywords(args, kwargs, "iiidsO!O!O!|O!O!O!bbbbbi", kwlist,
                                       &autocorr,&cosmology,&nthreads,&pimax,&binfile,
                                       &PyArray_Type,&x1_obj,
                                       &PyArray_Type,&y1_obj,
                                       &PyArray_Type,&z1_obj,
                                       &PyArray_Type,&x2_obj,//optional parameters -> if autocorr == 1, not checked; required if autocorr=0
                                       &PyArray_Type,&y2_obj,
                                       &PyArray_Type,&z2_obj,
                                       &(options.is_comoving_dist),
                                       &(options.verbose),
                                       &(options.need_avg_sep),
                                       &(options.fast_divide),
                                       &(options.c_api_timer),
                                       &(options.instruction_set))

         ) {

        PyObject_Print(kwargs, stdout, 0);
        fprintf(stdout, "\n");

        char msg[1024];
        int len=snprintf(msg, 1024,"ArgumentError: In DDrppi_mocks> Could not parse the arguments. Input parameters are: \n");
        
        /* How many keywords do we have? Subtract 1 because of the last NULL */
        const size_t nitems = sizeof(kwlist)/sizeof(*kwlist) - 1;
        int status = print_kwlist_into_msg(msg, 1024, len, kwlist, nitems);
        if(status != EXIT_SUCCESS) {
            fprintf(stderr,"Error message does not contain all of the keywords\n");
        }
        
        countpairs_mocks_error_out(module,msg);
        
        Py_RETURN_NONE;
    }

    /*This is for the fastest isa */
    if(options.instruction_set == -1) {
        options.instruction_set = highest_isa_mocks;
    }


    
    /* We have numpy arrays and all the required inputs*/
    /* How many data points are there? And are they all of floating point type */
    size_t element_size;
    const int64_t ND1 = check_dims_and_datatype(module, x1_obj, y1_obj, z1_obj, &element_size);
    if(ND1 == -1) {
>>>>>>> 2d039526
        //Error has already been set -> simply return 
        Py_RETURN_NONE;
    }

<<<<<<< HEAD
    const int64_t ND2 = check_dims_and_datatype(module, x2_obj, y2_obj, z2_obj);
    if(ND2 == 0) {
        //Error has already been set -> simply return 
        Py_RETURN_NONE;
    }

    /* Interpret the input objects as numpy arrays. */
    const int requirements = NPY_ARRAY_IN_ARRAY | NPY_ARRAY_FORCECAST;
    PyObject *x1_array = NULL, *y1_array = NULL, *z1_array = NULL;
    x1_array = PyArray_FromArray(x1_obj, ELEMENT_DESCR, requirements);
    y1_array = PyArray_FromArray(y1_obj, ELEMENT_DESCR, requirements);
    z1_array = PyArray_FromArray(z1_obj, ELEMENT_DESCR, requirements);
    
    /* NULL initialization is necessary since we might be calling XDECREF*/
    PyObject *x2_array = NULL, *y2_array = NULL, *z2_array = NULL;
    x2_array = PyArray_FromArray(x2_obj, ELEMENT_DESCR, requirements);
    y2_array = PyArray_FromArray(y2_obj, ELEMENT_DESCR, requirements);
    z2_array = PyArray_FromArray(z2_obj, ELEMENT_DESCR, requirements);
    
    if (x1_array == NULL || y1_array == NULL || z1_array == NULL ||
        x2_array == NULL || y2_array == NULL || z2_array == NULL) {
=======
    int64_t ND2 = ND1;
    if(autocorr == 0) {
        char msg[1024];
        if(x2_obj == NULL || y2_obj == NULL || z2_obj == NULL) {
            snprintf(msg, 1024, "ValueError: In %s: If autocorr is 0, need to pass the second set of positions (X2=numpy array, Y2=numpy array, Z2=numpy array).\n",
                     __FUNCTION__);
            countpairs_mocks_error_out(module, msg);
            Py_RETURN_NONE;
        }
        size_t element_size2;
        ND2 = check_dims_and_datatype(module, x2_obj, y2_obj, z2_obj, &element_size2);
        if(ND2 == -1) {
            //Error has already been set -> simply return 
            Py_RETURN_NONE;
        }
        if(element_size != element_size2) {
            snprintf(msg, 1024, "TypeError: In %s: The two arrays must have the same data-type. First array is of type %s while second array is of type %s\n",
                     __FUNCTION__, element_size == 4 ? "floats":"doubles", element_size2 == 4 ? "floats":"doubles");
            countpairs_mocks_error_out(module, msg);
            Py_RETURN_NONE;
        }
    }

    /* Interpret the input objects as numpy arrays. */
    const int requirements = NPY_ARRAY_IN_ARRAY;
    PyObject *x1_array = NULL, *y1_array = NULL, *z1_array = NULL;
    PyObject *x2_array = NULL, *y2_array = NULL, *z2_array = NULL;
    x1_array = PyArray_FromArray(x1_obj, NOTYPE_DESCR, requirements);
    y1_array = PyArray_FromArray(y1_obj, NOTYPE_DESCR, requirements);
    z1_array = PyArray_FromArray(z1_obj, NOTYPE_DESCR, requirements);

    if(autocorr == 0) {
        x2_array = PyArray_FromArray(x2_obj, NOTYPE_DESCR, requirements);
        y2_array = PyArray_FromArray(y2_obj, NOTYPE_DESCR, requirements);
        z2_array = PyArray_FromArray(z2_obj, NOTYPE_DESCR, requirements);
    }

    if (x1_array == NULL || y1_array == NULL || z1_array == NULL ||
        (autocorr == 0 && (x2_array == NULL || y2_array == NULL || z2_array == NULL))) {
>>>>>>> 2d039526
        Py_XDECREF(x1_array);
        Py_XDECREF(y1_array);
        Py_XDECREF(z1_array);

        Py_XDECREF(x2_array);
        Py_XDECREF(y2_array);
        Py_XDECREF(z2_array);
        char msg[1024];
<<<<<<< HEAD
        snprintf(msg, 1024, "TypeError: In %s: Could not convert to array of correct floating point type (need arrays of %s). Are you passing numpy arrays?",
                 __FUNCTION__, sizeof(DOUBLE) == 4 ? "floats":"doubles");
=======
        snprintf(msg, 1024, "TypeError: In %s: Could not convert input to arrays of allowed floating point types (doubles or floats). Are you passing numpy arrays?",
                 __FUNCTION__);
>>>>>>> 2d039526
        countpairs_mocks_error_out(module, msg);
        Py_RETURN_NONE;
    }

    /* Get pointers to the data as C-types. */
    void *phiD1=NULL, *thetaD1=NULL, *czD1=NULL;
    void *phiD2=NULL, *thetaD2=NULL, *czD2=NULL;

<<<<<<< HEAD
    NPY_BEGIN_THREADS_DEF;
    NPY_BEGIN_THREADS;

    results_countpairs_mocks results  = countpairs_mocks(ND1,phiD1,thetaD1,czD1,
                                                         ND2,phiD2,thetaD2,czD2,
#if defined(USE_OMP) && defined(_OPENMP)
                                                         nthreads,
#endif
                                                         autocorr,
                                                         binfile,
                                                         pimax,
                                                         cosmology);

=======
    phiD1   = PyArray_DATA((PyArrayObject *)x1_array);
    thetaD1 = PyArray_DATA((PyArrayObject *)y1_array);
    czD1    = PyArray_DATA((PyArrayObject *)z1_array);

    if(autocorr == 0) {
        phiD2   = PyArray_DATA((PyArrayObject *) x2_array);
        thetaD2 = PyArray_DATA((PyArrayObject *) y2_array);
        czD2    = PyArray_DATA((PyArrayObject *) z2_array);
    }
    options.float_type = element_size;
    
    NPY_BEGIN_THREADS_DEF;
    NPY_BEGIN_THREADS;

    results_countpairs_mocks results;
    double c_api_time = 0.0;
    int status = countpairs_mocks(ND1,phiD1,thetaD1,czD1,
                                  ND2,phiD2,thetaD2,czD2,
                                  nthreads,
                                  autocorr,
                                  binfile,
                                  pimax,
                                  cosmology,
                                  &results,
                                  &options);
    if(options.c_api_timer) {
        c_api_time = options.c_api_time;
    }
>>>>>>> 2d039526
    NPY_END_THREADS;
    
    /* Clean up. */
    Py_DECREF(x1_array);Py_DECREF(y1_array);Py_DECREF(z1_array);//x1 should absolutely not be NULL
    Py_XDECREF(x2_array);Py_XDECREF(y2_array);Py_XDECREF(z2_array);//x2 might be NULL depending on value of autocorr

    if(status != EXIT_SUCCESS) {
        Py_RETURN_NONE;
    }
    
    
#if 0
    /* Output pairs*/
    for(int i=1;i<results.nbin;i++) {
        const double logrp = LOG10(results.rupp[i]);
        for(int j=0;j<npibin;j++) {
            const int index = i*(npibin+1) + j;
            fprintf(stdout,"%10"PRIu64" %20.8lf %20.8lf  %20.8lf \n",results.npairs[index],results.rpavg[index],logrp,(j+1)*dpi);
        }
    }
#endif


    /* Build the output list */
    PyObject *ret = PyList_New(0);//create an empty list
<<<<<<< HEAD
    DOUBLE rlow=results.rupp[0];
    const DOUBLE dpi = pimax/(DOUBLE)results.npibin ;
=======
    double rlow=results.rupp[0];
    const double dpi = pimax/(double)results.npibin ;
>>>>>>> 2d039526

    for(int i=1;i<results.nbin;i++) {
        for(int j=0;j<results.npibin;j++) {
            const int bin_index = i*(results.npibin + 1) + j;
            PyObject *item = NULL;
<<<<<<< HEAD
            const DOUBLE rpavg = results.rpavg[bin_index];
#ifdef DOUBLE_PREC
            item = Py_BuildValue("(ddddk)", rlow,results.rupp[i],rpavg,(j+1)*dpi,results.npairs[bin_index]);
#else
            item = Py_BuildValue("(ffffk)", rlow,results.rupp[i],rpavg,(j+1)*dpi,results.npairs[bin_index]);
#endif
=======
            const double rpavg = results.rpavg[bin_index];
            item = Py_BuildValue("(ddddk)", rlow,results.rupp[i],rpavg,(j+1)*dpi,results.npairs[bin_index]);
>>>>>>> 2d039526
            PyList_Append(ret, item);
            Py_XDECREF(item);
        }
        rlow=results.rupp[i];
    }
    free_results_mocks(&results);
    return Py_BuildValue("(Od)", ret, c_api_time);
}

static PyObject *countpairs_countpairs_theta_mocks(PyObject *self, PyObject *args, PyObject *kwargs)
{
    //Error-handling is global in python2 -> stored in struct module_state _struct declared at the top of this file
#if PY_MAJOR_VERSION < 3
    (void) self;
    PyObject *module = NULL;//should not be used -> setting to NULL so any attempts to dereference will result in a crash. 
#else
    //In python3, self is simply the module object that was returned earlier by init
    PyObject *module = self;
#endif    

<<<<<<< HEAD
    PyArrayObject *x1_obj, *y1_obj, *x2_obj,*y2_obj;
    int nthreads=4;
=======
    PyArrayObject *x1_obj=NULL, *y1_obj=NULL, *x2_obj=NULL,*y2_obj=NULL;
    int nthreads=1;
>>>>>>> 2d039526
    char *binfile;
    int autocorr=0;
    struct config_options options = get_config_options();
    options.verbose=0;
    options.instruction_set=-1;
    options.link_in_dec=1;
    options.link_in_ra=1;
    options.fast_acos=0;
    options.c_api_timer=0;
    static char *kwlist[] = {
        "autocorr",
        "nthreads",
        "binfile",
        "X1",
        "Y1",
        "X2",
        "Y2",
        "link_in_dec",
        "link_in_ra",
        "verbose", /* keyword verbose -> print extra info at runtime + progressbar */
        "output_thetaavg",
        "fast_acos",
        "c_api_timer",
        "isa",/* instruction set to use of type enum isa; valid values are AVX, SSE, FALLBACK */
        NULL
    };


    if ( ! PyArg_ParseTupleAndKeywords(args, kwargs, "iisO!O!|O!O!bbbbbbi", kwlist,
                                       &autocorr,&nthreads,&binfile,
                                       &PyArray_Type,&x1_obj,
                                       &PyArray_Type,&y1_obj,
                                       &PyArray_Type,&x2_obj,//optional parameters -> if autocorr == 1, not checked; required if autocorr=0
                                       &PyArray_Type,&y2_obj,
                                       &(options.link_in_ra),
                                       &(options.link_in_dec),
                                       &(options.verbose),
                                       &(options.need_avg_sep),
                                       &(options.fast_acos),
                                       &(options.c_api_timer),
                                       &(options.instruction_set))

         ) {
        PyObject_Print(kwargs, stdout, 0);
        fprintf(stdout, "\n");

        char msg[1024];
        int len=snprintf(msg, 1024,"ArgumentError: In DDtheta_mocks> Could not parse the arguments. Input parameters are: \n");
        
        /* How many keywords do we have? Subtract 1 because of the last NULL */
        const size_t nitems = sizeof(kwlist)/sizeof(*kwlist) - 1;
        int status = print_kwlist_into_msg(msg, 1024, len, kwlist, nitems);
        if(status != EXIT_SUCCESS) {
            fprintf(stderr,"Error message does not contain all of the keywords\n");
        }
        countpairs_mocks_error_out(module,msg);
        Py_RETURN_NONE;
    }
    options.autocorr=autocorr;
    options.periodic=0;//doesn't matter but noting intent by setting it to 0
    /*This is for the fastest isa */
    if(options.instruction_set == -1) {
        options.instruction_set = highest_isa_mocks;
    }

<<<<<<< HEAD
    if ( ! PyArg_ParseTuple(args, "iiisO!O!O!O!",&autocorr,&cosmology,&nthreads,&binfile,
                            &PyArray_Type,&x1_obj,
                            &PyArray_Type,&y1_obj,
                            &PyArray_Type,&x2_obj,
                            &PyArray_Type,&y2_obj)
         ) {
        Py_RETURN_NONE;
    }


    /* We have numpy arrays and all the required inputs*/
    /* How many data points are there? And are they all of floating point type */

    //Yes, the last field is repeated -> I am too lazy to write a new function with only two arrays as inputs
    const int64_t ND1 = check_dims_and_datatype(module, x1_obj, y1_obj, x1_obj); 
    if(ND1 == 0) {
        //Error has already been set -> simply return 
        Py_RETURN_NONE;
    }

    const int64_t ND2 = check_dims_and_datatype(module, x2_obj, y2_obj, x2_obj);
    if(ND2 == 0) {
        //Error has already been set -> simply return 
        Py_RETURN_NONE;
    }

    /* Interpret the input objects as numpy arrays. */
    const int requirements = NPY_ARRAY_IN_ARRAY | NPY_ARRAY_FORCECAST;
    PyObject *x1_array = NULL, *y1_array = NULL;
    x1_array = PyArray_FromArray(x1_obj, ELEMENT_DESCR, requirements);
    y1_array = PyArray_FromArray(y1_obj, ELEMENT_DESCR, requirements);
    
    /* NULL initialization is necessary since we might be calling XDECREF*/
    PyObject *x2_array = NULL, *y2_array = NULL;
    x2_array = PyArray_FromArray(x2_obj, ELEMENT_DESCR, requirements);
    y2_array = PyArray_FromArray(y2_obj, ELEMENT_DESCR, requirements);

    if (x1_array == NULL || y1_array == NULL) {
        Py_XDECREF(x1_array);
        Py_XDECREF(y1_array);
        Py_XDECREF(x2_array);
        Py_XDECREF(y2_array);
        char msg[1024];
        snprintf(msg, 1024, "TypeError: In %s: Could not convert to array of correct floating point type (need arrays of %s). Are you passing numpy arrays?",
                 __FUNCTION__, sizeof(DOUBLE) == 4 ? "floats":"doubles");
=======
    size_t element_size;
    /* We have numpy arrays and all the required inputs*/
    /* How many data points are there? And are they all of floating point type */
    const int64_t ND1 = check_dims_and_datatype_ra_dec(module, x1_obj, y1_obj, &element_size);
    if(ND1 == -1) {
        //Error has already been set -> simply return
        Py_RETURN_NONE;
    }

    int64_t ND2 = ND1;
    if(autocorr==0) {
        char msg[1024];
        if(x2_obj == NULL || y2_obj == NULL) {
            snprintf(msg, 1024, "ValueError: In %s: If autocorr is 0, need to pass the second set of positions (RA2=numpy array, DEC2=numpy array).\n",
                     __FUNCTION__);
            countpairs_mocks_error_out(module, msg);
            Py_RETURN_NONE;
        }
        size_t element_size2;
        ND2 = check_dims_and_datatype_ra_dec(module, x2_obj, y2_obj,&element_size2);
        if(ND2 == -1) {
            //Error has already been set -> simply return 
            Py_RETURN_NONE;
        }
        if(element_size != element_size2) {
            snprintf(msg, 1024, "TypeError: In %s: The two arrays must have the same data-type. First array is of type %s while second array is of type %s\n",
                     __FUNCTION__, element_size == 4 ? "floats":"doubles", element_size2 == 4 ? "floats":"doubles");
            countpairs_mocks_error_out(module, msg);
            Py_RETURN_NONE;
        }
    }
    
    /* Interpret the input objects as numpy arrays. */
    const int requirements = NPY_ARRAY_IN_ARRAY;
    PyObject *x1_array = NULL, *y1_array = NULL;
    PyObject *x2_array = NULL, *y2_array = NULL;
    x1_array = PyArray_FromArray(x1_obj, NOTYPE_DESCR, requirements);
    y1_array = PyArray_FromArray(y1_obj, NOTYPE_DESCR, requirements);

    if(autocorr == 0) {
        x2_array = PyArray_FromArray(x2_obj, NOTYPE_DESCR, requirements);
        y2_array = PyArray_FromArray(y2_obj, NOTYPE_DESCR, requirements);
    }

    if (x1_array == NULL || y1_array == NULL || 
        (autocorr == 0 && (x2_array == NULL || y2_array == NULL))) {
        Py_XDECREF(x1_array);
        Py_XDECREF(y1_array);

        Py_XDECREF(x2_array);
        Py_XDECREF(y2_array);
        char msg[1024];
        snprintf(msg, 1024, "TypeError: In %s: Could not convert input to arrays of allowed floating point types (doubles or floats). Are you passing numpy arrays?",
                 __FUNCTION__);
>>>>>>> 2d039526
        countpairs_mocks_error_out(module, msg);
        Py_RETURN_NONE;
    }

    /* Get pointers to the data as C-types. */
<<<<<<< HEAD
    DOUBLE *phiD1   = (DOUBLE *)PyArray_DATA((PyArrayObject *) x1_array);
    DOUBLE *thetaD1 = (DOUBLE *)PyArray_DATA((PyArrayObject *) y1_array);

    DOUBLE *phiD2   = (DOUBLE *)PyArray_DATA((PyArrayObject *) x2_array);
    DOUBLE *thetaD2 = (DOUBLE *)PyArray_DATA((PyArrayObject *) y2_array);
=======
    void *phiD1 = NULL, *thetaD1 = NULL;
    void *phiD2 = NULL, *thetaD2 = NULL;
    phiD1   = PyArray_DATA((PyArrayObject *) x1_array); 
    thetaD1 = PyArray_DATA((PyArrayObject *) y1_array);

    if(autocorr == 0) {
        phiD2   = PyArray_DATA((PyArrayObject *) x2_array);
        thetaD2 = PyArray_DATA((PyArrayObject *) y2_array);
    }
>>>>>>> 2d039526

    NPY_BEGIN_THREADS_DEF;
    NPY_BEGIN_THREADS;

<<<<<<< HEAD
    results_countpairs_theta results = countpairs_theta_mocks(ND1,phiD1,thetaD1,
                                                              ND2,phiD2,thetaD2,
#if defined(USE_OMP) && defined(_OPENMP)
                                                              nthreads,
#endif
                                                              autocorr,
                                                              binfile) ;

    NPY_END_THREADS;
=======
    results_countpairs_theta results;
    options.float_type = element_size;
    double c_api_time=0.0;
    int status = countpairs_theta_mocks(ND1,phiD1,thetaD1,
                                        ND2,phiD2,thetaD2,
                                        nthreads,
                                        autocorr,
                                        binfile,
                                        &results,
                                        &options);
    if(options.c_api_timer) {
        c_api_time = options.c_api_time;
    }
    NPY_END_THREADS;

>>>>>>> 2d039526
    
    /* Clean up. */
    Py_DECREF(x1_array);Py_DECREF(y1_array);//x1/y1 (representing ra1,dec1) should not be NULL
    Py_XDECREF(x2_array);Py_XDECREF(y2_array);//x2/y2 may be NULL (in case of autocorr)

    if(status != EXIT_SUCCESS) {
        Py_RETURN_NONE;
    }
    
#if 0
    /*---Output-Pairs-------------------------------------*/
<<<<<<< HEAD
    DOUBLE theta_low = results.theta_upp[0];
=======
    double theta_low = results.theta_upp[0];
>>>>>>> 2d039526
    for(int i=1;i<results.nbin;i++) {
        fprintf(stdout,"%10"PRIu64" %20.8lf %20.8lf %20.8lf \n",results.npairs[i],results.theta_avg[i],theta_low,results.theta_upp[i]);
        theta_low=results.theta_upp[i];
    }
#endif

    /* Build the output list */
    PyObject *ret = PyList_New(0);
<<<<<<< HEAD
    DOUBLE rlow=results.theta_upp[0];
    for(int i=1;i<results.nbin;i++) {
        PyObject *item = NULL;
        const DOUBLE theta_avg = results.theta_avg[i];
#ifdef DOUBLE_PREC
        item = Py_BuildValue("(dddk)", rlow,results.theta_upp[i],theta_avg,results.npairs[i]);
#else
        item = Py_BuildValue("(fffk)", rlow,results.theta_upp[i],theta_avg,results.npairs[i]);
#endif//DOUBLE_PREC

=======
    double rlow=results.theta_upp[0];
    for(int i=1;i<results.nbin;i++) {
        PyObject *item = NULL;
        const double theta_avg = results.theta_avg[i];
        item = Py_BuildValue("(dddk)", rlow,results.theta_upp[i],theta_avg,results.npairs[i]);
>>>>>>> 2d039526
        PyList_Append(ret, item);
        Py_XDECREF(item);
        rlow=results.theta_upp[i];
    }
    free_results_countpairs_theta(&results);
    return Py_BuildValue("(Od)", ret, c_api_time);
}



static PyObject *countpairs_countspheres_vpf_mocks(PyObject *self, PyObject *args, PyObject *kwargs)
{
    //Error-handling is global in python2 -> stored in struct module_state _struct declared at the top of this file
#if PY_MAJOR_VERSION < 3
    (void) self;
    PyObject *module = NULL;//should not be used -> setting to NULL so any attempts to dereference will result in a crash. 
#else
    //In python3, self is simply the module object that was returned earlier by init
    PyObject *module = self;
#endif    

    //x1->ra (phi), y1-> declination (theta1), z1->cz (cz1)
    //x2->ra (ph2), y2-> declination (theta2), z2->cz (cz2)
<<<<<<< HEAD
    PyArrayObject *x1_obj, *y1_obj, *z1_obj, *x2_obj,*y2_obj,*z2_obj;
=======
    PyArrayObject *x1_obj=NULL, *y1_obj=NULL, *z1_obj=NULL, *x2_obj=NULL,*y2_obj=NULL,*z2_obj=NULL;
>>>>>>> 2d039526
    int cosmology=1;
    double rmax;
    int nbin,num_spheres, num_pN;
    char *centers_file;
    int threshold_neighbors;
    struct config_options options = get_config_options();
    options.is_comoving_dist = 0;
    options.verbose=0;
    options.instruction_set=-1;
    options.c_api_timer=0;
    static char *kwlist[] = {
        "rmax",
        "nbins",
        "numSpheres",
        "numpN",
        "threshold",
        "centers_file",
        "cosmology",
        "X1",
        "Y1",
        "Z1",
        "X2",
        "Y2",
        "Z2",
        "is_comoving_dist",
        "verbose", /* keyword verbose -> print extra info at runtime + progressbar */
        "c_api_timer",
        "isa",/* instruction set to use of type enum isa; valid values are AVX, SSE, FALLBACK */
        NULL
    };


    if ( ! PyArg_ParseTupleAndKeywords(args, kwargs, "diiiisiO!O!O!O!O!O!|bbbi", kwlist,
                                       &rmax,&nbin,&num_spheres,&num_pN,&threshold_neighbors,&centers_file,&cosmology,
                                       &PyArray_Type,&x1_obj,
                                       &PyArray_Type,&y1_obj,
                                       &PyArray_Type,&z1_obj,
                                       &PyArray_Type,&x2_obj,
                                       &PyArray_Type,&y2_obj,
                                       &PyArray_Type,&z2_obj,
                                       &(options.is_comoving_dist),
                                       &(options.verbose),
                                       &(options.c_api_timer),
                                       &(options.instruction_set))

         ) {

        PyObject_Print(kwargs, stdout, 0);
        fprintf(stdout, "\n");

        char msg[1024];
        int len=snprintf(msg, 1024,"ArgumentError: In vpf_mocks> Could not parse the arguments. Input parameters are: \n");
        
        /* How many keywords do we have? Subtract 1 because of the last NULL */
        const size_t nitems = sizeof(kwlist)/sizeof(*kwlist) - 1;
        int status = print_kwlist_into_msg(msg, 1024, len, kwlist, nitems);
        if(status != EXIT_SUCCESS) {
            fprintf(stderr,"Error message does not contain all of the keywords\n");
        }
        countpairs_mocks_error_out(module,msg);
        
        Py_RETURN_NONE;
    }
    /*This is for the fastest isa */
    if(options.instruction_set == -1) {
        options.instruction_set = highest_isa_mocks;
    }

<<<<<<< HEAD
    if( ! PyArg_ParseTuple(args, "diiiisiO!O!O!O!O!O!",&rmax,&nbin,&num_spheres,&num_pN,&threshold_neighbors,&centers_file,&cosmology,
                           &PyArray_Type,&x1_obj,
                           &PyArray_Type,&y1_obj,
                           &PyArray_Type,&z1_obj,
                           &PyArray_Type,&x2_obj,
                           &PyArray_Type,&y2_obj,
                           &PyArray_Type,&z2_obj)
        ) {
        Py_RETURN_NONE;
    }


    /* We have numpy arrays and all the required inputs*/
    /* How many data points are there? And are they all of floating point type */
    const int64_t ND1 = check_dims_and_datatype(module, x1_obj, y1_obj, z1_obj);
    if(ND1 == 0) {
=======
    size_t element_size;
    /* We have numpy arrays and all the required inputs*/
    /* How many data points are there? And are they all of floating point type */
    const int64_t ND1 = check_dims_and_datatype(module, x1_obj, y1_obj, z1_obj, &element_size);
    if(ND1 == -1) {
        //Error has already been set -> simply return 
        Py_RETURN_NONE;
    }

    size_t element_size2;
    const int64_t ND2 = check_dims_and_datatype(module, x2_obj, y2_obj, z2_obj, &element_size2);
    if(ND2 == -1) {
>>>>>>> 2d039526
        //Error has already been set -> simply return 
        Py_RETURN_NONE;
    }

<<<<<<< HEAD
    const int64_t ND2 = check_dims_and_datatype(module, x2_obj, y2_obj, z2_obj);
    if(ND2 == 0) {
        //Error has already been set -> simply return 
=======
    if(element_size != element_size2) {
        char msg[1024];
        snprintf(msg, 1024, "TypeError: In %s: The two arrays must have the same data-type. First array is of type %s while second array is of type %s\n",
                 __FUNCTION__, element_size == 4 ? "floats":"doubles", element_size2 == 4 ? "floats":"doubles");
        countpairs_mocks_error_out(module, msg);
>>>>>>> 2d039526
        Py_RETURN_NONE;
    }

    
    /* Interpret the input objects as numpy arrays. */
<<<<<<< HEAD
    const int requirements = NPY_ARRAY_IN_ARRAY | NPY_ARRAY_FORCECAST;
    PyObject *x1_array = NULL, *y1_array = NULL, *z1_array = NULL;
    x1_array = PyArray_FromArray(x1_obj, ELEMENT_DESCR, requirements);
    y1_array = PyArray_FromArray(y1_obj, ELEMENT_DESCR, requirements);
    z1_array = PyArray_FromArray(z1_obj, ELEMENT_DESCR, requirements);
    
    /* NULL initialization is necessary since we might be calling XDECREF*/
    PyObject *x2_array = NULL, *y2_array = NULL, *z2_array = NULL;
    x2_array = PyArray_FromArray(x2_obj, ELEMENT_DESCR, requirements);
    y2_array = PyArray_FromArray(y2_obj, ELEMENT_DESCR, requirements);
    z2_array = PyArray_FromArray(z2_obj, ELEMENT_DESCR, requirements);
    
=======
    const int requirements = NPY_ARRAY_IN_ARRAY;
    PyObject *x1_array = NULL, *y1_array = NULL, *z1_array = NULL;
    PyObject *x2_array = NULL, *y2_array = NULL, *z2_array = NULL;
    x1_array = PyArray_FromArray(x1_obj, NOTYPE_DESCR, requirements);
    y1_array = PyArray_FromArray(y1_obj, NOTYPE_DESCR, requirements);
    z1_array = PyArray_FromArray(z1_obj, NOTYPE_DESCR, requirements);
    x2_array = PyArray_FromArray(x2_obj, NOTYPE_DESCR, requirements);
    y2_array = PyArray_FromArray(y2_obj, NOTYPE_DESCR, requirements);
    z2_array = PyArray_FromArray(z2_obj, NOTYPE_DESCR, requirements);


>>>>>>> 2d039526
    if (x1_array == NULL || y1_array == NULL || z1_array == NULL ||
        x2_array == NULL || y2_array == NULL || z2_array == NULL) {
        Py_XDECREF(x1_array);
        Py_XDECREF(y1_array);
        Py_XDECREF(z1_array);

        Py_XDECREF(x2_array);
        Py_XDECREF(y2_array);
        Py_XDECREF(z2_array);
        char msg[1024];
<<<<<<< HEAD
        snprintf(msg, 1024, "TypeError: In %s: Could not convert to array of correct floating point type (need arrays of %s). Are you passing numpy arrays?",
                 __FUNCTION__, sizeof(DOUBLE) == 4 ? "floats":"doubles");
=======
        snprintf(msg, 1024, "TypeError: In %s: Could not convert input to arrays of allowed floating point types (doubles or floats). Are you passing numpy arrays?",
                 __FUNCTION__);
>>>>>>> 2d039526
        countpairs_mocks_error_out(module, msg);
        Py_RETURN_NONE;
    }

    /* Get pointers to the data as C-types. */
<<<<<<< HEAD
    DOUBLE *phiD1   = (DOUBLE *)PyArray_DATA((PyArrayObject *) x1_array);
    DOUBLE *thetaD1 = (DOUBLE *)PyArray_DATA((PyArrayObject *) y1_array);
    DOUBLE *czD1    = (DOUBLE *)PyArray_DATA((PyArrayObject *) z1_array);

    DOUBLE *phiD2   = (DOUBLE *)PyArray_DATA((PyArrayObject *) x2_array);
    DOUBLE *thetaD2 = (DOUBLE *)PyArray_DATA((PyArrayObject *) y2_array);
    DOUBLE *czD2    = (DOUBLE *)PyArray_DATA((PyArrayObject *) z2_array);
=======
    void *phiD1=NULL, *thetaD1=NULL,*czD1=NULL;
    void *phiD2=NULL, *thetaD2=NULL,*czD2=NULL;
    
    phiD1   = PyArray_DATA((PyArrayObject *) x1_array);
    thetaD1 = PyArray_DATA((PyArrayObject *) y1_array);
    czD1    = PyArray_DATA((PyArrayObject *) z1_array);

    phiD2   = PyArray_DATA((PyArrayObject *) x2_array);
    thetaD2 = PyArray_DATA((PyArrayObject *) y2_array);
    czD2    = PyArray_DATA((PyArrayObject *) z2_array);
>>>>>>> 2d039526

    NPY_BEGIN_THREADS_DEF;
    NPY_BEGIN_THREADS;
    
<<<<<<< HEAD
    results_countspheres_mocks results = countspheres_mocks(ND1, phiD1,thetaD1, czD1,
                                                            ND2, phiD2,thetaD2, czD2,
                                                            threshold_neighbors,
                                                            rmax, nbin, num_spheres,
                                                            num_pN,
                                                            centers_file,
                                                            cosmology);

=======
    results_countspheres_mocks results;
    options.float_type = element_size;
    double c_api_time = 0.0;
    int status = countspheres_mocks(ND1, phiD1,thetaD1, czD1,
                                    ND2, phiD2,thetaD2, czD2,
                                    threshold_neighbors,
                                    rmax, nbin, num_spheres,
                                    num_pN,
                                    centers_file,
                                    cosmology,
                                    &results,
                                    &options);
    if(options.c_api_timer) {
        c_api_time = options.c_api_time;
    }
>>>>>>> 2d039526
    NPY_END_THREADS;

    /* Clean up. */
    Py_DECREF(x1_array);Py_DECREF(y1_array);Py_DECREF(z1_array);
    Py_DECREF(x2_array);Py_DECREF(y2_array);Py_DECREF(z2_array);
<<<<<<< HEAD
    
#if 0
    // Output the results
    const DOUBLE rstep = rmax/(DOUBLE)nbin ;
=======

    if(status != EXIT_SUCCESS) {
        Py_RETURN_NONE;
    }
    
#if 0
    // Output the results
    const double rstep = rmax/(double)nbin ;
>>>>>>> 2d039526
    for(int ibin=0;ibin<results.nbin;ibin++) {
        const double r=(ibin+1)*rstep;
        fprintf(stdout,"%10.2"REAL_FORMAT" ", r);
        for(int i=0;i<num_pN;i++) {
            fprintf(stdout," %10.4e", (results.pN)[ibin][i]);
        }
        fprintf(stdout,"\n");
    }
#endif

    /* Build the output list (of lists, since num_pN is determined at runtime) */
    PyObject *ret = PyList_New(0);
<<<<<<< HEAD
    const DOUBLE rstep = rmax/(DOUBLE)nbin ;
=======
    const double rstep = rmax/(double)nbin ;
>>>>>>> 2d039526
    for(int ibin=0;ibin<results.nbin;ibin++) {
        const double r=(ibin+1)*rstep;
        PyObject *item = PyList_New(0);
        PyObject *this_val = Py_BuildValue("d",r);
        PyList_Append(item, this_val);
        Py_XDECREF(this_val);
        for(int i=0;i<num_pN;i++) {
<<<<<<< HEAD
#ifdef DOUBLE_PREC
            this_val = Py_BuildValue("d",(results.pN)[ibin][i]);
#else
            this_val = Py_BuildValue("d",(results.pN)[ibin][i]);
#endif
=======
            this_val = Py_BuildValue("d",(results.pN)[ibin][i]);
>>>>>>> 2d039526
            PyList_Append(item, this_val);
            Py_XDECREF(this_val);
        }
        PyList_Append(ret, item);
        Py_XDECREF(item);
    }
    free_results_countspheres_mocks(&results);

<<<<<<< HEAD
    return ret;
=======
    return Py_BuildValue("(Od)", ret, c_api_time);
>>>>>>> 2d039526
}<|MERGE_RESOLUTION|>--- conflicted
+++ resolved
@@ -41,17 +41,7 @@
 
 #endif
 
-<<<<<<< HEAD
-#ifdef DOUBLE_PREC
-#define ELEMENT_TYPE NPY_DOUBLE
-#else
-#define ELEMENT_TYPE NPY_FLOAT
-#endif
-=======
 #define NOTYPE_DESCR     (PyArray_DescrFromType(NPY_NOTYPE))
->>>>>>> 2d039526
-
-#define ELEMENT_DESCR    (PyArray_DescrFromType(ELEMENT_TYPE))
 
 /* #ifndef PIMAX_UNICODE */
 #define PI_UNICODE    "\u03C0"
@@ -78,24 +68,14 @@
 static char error_out_docstring[]          =  "Error-handler for the module.";
 
 /* function proto-type*/
-<<<<<<< HEAD
-static PyObject *countpairs_countpairs_rp_pi_mocks(PyObject *self, PyObject *args);
-static PyObject *countpairs_countpairs_theta_mocks(PyObject *self, PyObject *args);
-static PyObject *countpairs_countspheres_vpf_mocks(PyObject *self, PyObject *args);
-=======
 static PyObject *countpairs_countpairs_rp_pi_mocks(PyObject *self, PyObject *args, PyObject *kwargs);
 static PyObject *countpairs_countpairs_theta_mocks(PyObject *self, PyObject *args, PyObject *kwargs);
 static PyObject *countpairs_countspheres_vpf_mocks(PyObject *self, PyObject *args, PyObject *kwargs);
->>>>>>> 2d039526
 static PyObject *countpairs_mocks_error_out(PyObject *module, const char *msg);
 
 static PyMethodDef module_methods[] = {
     {"countpairs_mocks_error_out"   ,(PyCFunction) countpairs_mocks_error_out        ,METH_VARARGS, error_out_docstring},
-<<<<<<< HEAD
-    {"countpairs_rp_pi_mocks"       ,(PyCFunction) countpairs_countpairs_rp_pi_mocks ,METH_VARARGS,
-=======
     {"countpairs_rp_pi_mocks"       ,(PyCFunction) countpairs_countpairs_rp_pi_mocks ,METH_VARARGS | METH_KEYWORDS,
->>>>>>> 2d039526
      "countpairs_rp_pi_mocks(autocorr, cosmology, nthreads, "PIMAX_UNICODE", binfile, RA1, DEC1, CZ1, RA2, DEC2, CZ2)\n"
      "\n"
      "Calculate the 2-D pair-counts, "XI_UNICODE"(rp, "PI_UNICODE"), auto/cross-correlation function given two\n"
@@ -358,10 +338,7 @@
     
     struct module_state *st = GETSTATE(module);
     PyErr_SetString(st->error, msg);
-<<<<<<< HEAD
-=======
     PyErr_Print();
->>>>>>> 2d039526
     Py_RETURN_NONE;
 }
 
@@ -428,9 +405,6 @@
 
 }
 
-<<<<<<< HEAD
-static int64_t check_dims_and_datatype(PyObject *module, const PyArrayObject *x1_obj, const PyArrayObject *y1_obj, const PyArrayObject *z1_obj)
-=======
 static int print_kwlist_into_msg(char *msg, const size_t totsize, size_t len, char *kwlist[], const size_t nitems)
 {
     for(size_t i=0;i<nitems;i++) {
@@ -452,7 +426,6 @@
 
 
 static int64_t check_dims_and_datatype(PyObject *module, PyArrayObject *x1_obj, PyArrayObject *y1_obj, PyArrayObject *z1_obj, size_t *element_size)
->>>>>>> 2d039526
 {
     char msg[1024];
 
@@ -465,11 +438,7 @@
         snprintf(msg, 1024, "ERROR: Expected 1-D numpy arrays.\nFound (nxdims, nydims, nzdims) = (%d, %d, %d) instead",
                  nxdims, nydims, nzdims);
         countpairs_mocks_error_out(module, msg);
-<<<<<<< HEAD
-        return EXIT_FAILURE;
-=======
         return -1;
->>>>>>> 2d039526
     }
 
     /* All the arrays should be floating point (only float32 and float64 are allowed) */
@@ -494,23 +463,6 @@
         }
         Py_XDECREF(x_descr);Py_XDECREF(y_descr);Py_XDECREF(z_descr);
         countpairs_mocks_error_out(module, msg);
-<<<<<<< HEAD
-        return EXIT_FAILURE;
-    }
-
-    /* Check if the number of elements in the 3 Python arrays are identical */
-    const int64_t nx1 = (int64_t)PyArray_DIM(x1_obj, 0);
-    const int64_t ny1 = (int64_t)PyArray_DIM(y1_obj, 0);
-    const int64_t nz1 = (int64_t)PyArray_DIM(z1_obj, 0);
-
-    if(nx1 == ny1 && ny1 == nz1) {
-        return nx1;
-    }
-    snprintf(msg, 1024, "ERROR: Expected arrays to have the same number of elements in all 3-dimensions.\nFound (nx, ny, nz) = (%"PRId64", %"PRId64", %"PRId64") instead",
-             nx1, ny1, nz1);
-    countpairs_mocks_error_out(module, msg);
-    return EXIT_FAILURE;
-=======
         return -1;
     }
 
@@ -553,15 +505,12 @@
     }
     
     return nx1;
->>>>>>> 2d039526
 }
 
 
 
 static int64_t check_dims_and_datatype_ra_dec(PyObject *module, PyArrayObject *x1_obj, PyArrayObject *y1_obj, size_t *element_size)
 {
-<<<<<<< HEAD
-=======
     char msg[1024];
 
     /* All the arrays should be 1-D*/
@@ -639,7 +588,6 @@
 
 static PyObject *countpairs_countpairs_rp_pi_mocks(PyObject *self, PyObject *args, PyObject *kwargs)
 {
->>>>>>> 2d039526
     //Error-handling is global in python2 -> stored in struct module_state _struct declared at the top of this file
 #if PY_MAJOR_VERSION < 3
     (void) self;
@@ -651,10 +599,6 @@
 
     //x1->ra (phi), y1-> declination (theta1), z1->cz (cz1)
     //x2->ra (ph2), y2-> declination (theta2), z2->cz (cz2)
-<<<<<<< HEAD
-    PyArrayObject *x1_obj, *y1_obj, *z1_obj, *x2_obj,*y2_obj,*z2_obj;
-    int autocorr=0;
-=======
     PyArrayObject *x1_obj=NULL, *y1_obj=NULL, *z1_obj=NULL, *x2_obj=NULL,*y2_obj=NULL,*z2_obj=NULL;
 
     struct config_options options = get_config_options();
@@ -666,29 +610,11 @@
     options.c_api_timer = 0;
 
     int autocorr=1;
->>>>>>> 2d039526
     int nthreads=4;
     int cosmology=1;
     double pimax;
     char *binfile;
 
-<<<<<<< HEAD
-    if ( ! PyArg_ParseTuple(args, "iiidsO!O!O!O!O!O!",&autocorr,&cosmology,&nthreads,&pimax,&binfile,
-                            &PyArray_Type,&x1_obj,
-                            &PyArray_Type,&y1_obj,
-                            &PyArray_Type,&z1_obj,
-                            &PyArray_Type,&x2_obj,
-                            &PyArray_Type,&y2_obj,
-                            &PyArray_Type,&z2_obj)
-         ) {
-        Py_RETURN_NONE;
-    }
-
-    /* We have numpy arrays and all the required inputs*/
-    /* How many data points are there? And are they all of floating point type */
-    const int64_t ND1 = check_dims_and_datatype(module, x1_obj, y1_obj, z1_obj);
-    if(ND1 == 0) {
-=======
     static char *kwlist[] = {
         "autocorr",
         "cosmology",
@@ -757,34 +683,10 @@
     size_t element_size;
     const int64_t ND1 = check_dims_and_datatype(module, x1_obj, y1_obj, z1_obj, &element_size);
     if(ND1 == -1) {
->>>>>>> 2d039526
         //Error has already been set -> simply return 
         Py_RETURN_NONE;
     }
 
-<<<<<<< HEAD
-    const int64_t ND2 = check_dims_and_datatype(module, x2_obj, y2_obj, z2_obj);
-    if(ND2 == 0) {
-        //Error has already been set -> simply return 
-        Py_RETURN_NONE;
-    }
-
-    /* Interpret the input objects as numpy arrays. */
-    const int requirements = NPY_ARRAY_IN_ARRAY | NPY_ARRAY_FORCECAST;
-    PyObject *x1_array = NULL, *y1_array = NULL, *z1_array = NULL;
-    x1_array = PyArray_FromArray(x1_obj, ELEMENT_DESCR, requirements);
-    y1_array = PyArray_FromArray(y1_obj, ELEMENT_DESCR, requirements);
-    z1_array = PyArray_FromArray(z1_obj, ELEMENT_DESCR, requirements);
-    
-    /* NULL initialization is necessary since we might be calling XDECREF*/
-    PyObject *x2_array = NULL, *y2_array = NULL, *z2_array = NULL;
-    x2_array = PyArray_FromArray(x2_obj, ELEMENT_DESCR, requirements);
-    y2_array = PyArray_FromArray(y2_obj, ELEMENT_DESCR, requirements);
-    z2_array = PyArray_FromArray(z2_obj, ELEMENT_DESCR, requirements);
-    
-    if (x1_array == NULL || y1_array == NULL || z1_array == NULL ||
-        x2_array == NULL || y2_array == NULL || z2_array == NULL) {
-=======
     int64_t ND2 = ND1;
     if(autocorr == 0) {
         char msg[1024];
@@ -824,7 +726,6 @@
 
     if (x1_array == NULL || y1_array == NULL || z1_array == NULL ||
         (autocorr == 0 && (x2_array == NULL || y2_array == NULL || z2_array == NULL))) {
->>>>>>> 2d039526
         Py_XDECREF(x1_array);
         Py_XDECREF(y1_array);
         Py_XDECREF(z1_array);
@@ -833,13 +734,8 @@
         Py_XDECREF(y2_array);
         Py_XDECREF(z2_array);
         char msg[1024];
-<<<<<<< HEAD
-        snprintf(msg, 1024, "TypeError: In %s: Could not convert to array of correct floating point type (need arrays of %s). Are you passing numpy arrays?",
-                 __FUNCTION__, sizeof(DOUBLE) == 4 ? "floats":"doubles");
-=======
         snprintf(msg, 1024, "TypeError: In %s: Could not convert input to arrays of allowed floating point types (doubles or floats). Are you passing numpy arrays?",
                  __FUNCTION__);
->>>>>>> 2d039526
         countpairs_mocks_error_out(module, msg);
         Py_RETURN_NONE;
     }
@@ -848,21 +744,6 @@
     void *phiD1=NULL, *thetaD1=NULL, *czD1=NULL;
     void *phiD2=NULL, *thetaD2=NULL, *czD2=NULL;
 
-<<<<<<< HEAD
-    NPY_BEGIN_THREADS_DEF;
-    NPY_BEGIN_THREADS;
-
-    results_countpairs_mocks results  = countpairs_mocks(ND1,phiD1,thetaD1,czD1,
-                                                         ND2,phiD2,thetaD2,czD2,
-#if defined(USE_OMP) && defined(_OPENMP)
-                                                         nthreads,
-#endif
-                                                         autocorr,
-                                                         binfile,
-                                                         pimax,
-                                                         cosmology);
-
-=======
     phiD1   = PyArray_DATA((PyArrayObject *)x1_array);
     thetaD1 = PyArray_DATA((PyArrayObject *)y1_array);
     czD1    = PyArray_DATA((PyArrayObject *)z1_array);
@@ -891,7 +772,6 @@
     if(options.c_api_timer) {
         c_api_time = options.c_api_time;
     }
->>>>>>> 2d039526
     NPY_END_THREADS;
     
     /* Clean up. */
@@ -917,29 +797,15 @@
 
     /* Build the output list */
     PyObject *ret = PyList_New(0);//create an empty list
-<<<<<<< HEAD
-    DOUBLE rlow=results.rupp[0];
-    const DOUBLE dpi = pimax/(DOUBLE)results.npibin ;
-=======
     double rlow=results.rupp[0];
     const double dpi = pimax/(double)results.npibin ;
->>>>>>> 2d039526
 
     for(int i=1;i<results.nbin;i++) {
         for(int j=0;j<results.npibin;j++) {
             const int bin_index = i*(results.npibin + 1) + j;
             PyObject *item = NULL;
-<<<<<<< HEAD
-            const DOUBLE rpavg = results.rpavg[bin_index];
-#ifdef DOUBLE_PREC
-            item = Py_BuildValue("(ddddk)", rlow,results.rupp[i],rpavg,(j+1)*dpi,results.npairs[bin_index]);
-#else
-            item = Py_BuildValue("(ffffk)", rlow,results.rupp[i],rpavg,(j+1)*dpi,results.npairs[bin_index]);
-#endif
-=======
             const double rpavg = results.rpavg[bin_index];
             item = Py_BuildValue("(ddddk)", rlow,results.rupp[i],rpavg,(j+1)*dpi,results.npairs[bin_index]);
->>>>>>> 2d039526
             PyList_Append(ret, item);
             Py_XDECREF(item);
         }
@@ -960,13 +826,8 @@
     PyObject *module = self;
 #endif    
 
-<<<<<<< HEAD
-    PyArrayObject *x1_obj, *y1_obj, *x2_obj,*y2_obj;
-    int nthreads=4;
-=======
     PyArrayObject *x1_obj=NULL, *y1_obj=NULL, *x2_obj=NULL,*y2_obj=NULL;
     int nthreads=1;
->>>>>>> 2d039526
     char *binfile;
     int autocorr=0;
     struct config_options options = get_config_options();
@@ -1032,53 +893,6 @@
         options.instruction_set = highest_isa_mocks;
     }
 
-<<<<<<< HEAD
-    if ( ! PyArg_ParseTuple(args, "iiisO!O!O!O!",&autocorr,&cosmology,&nthreads,&binfile,
-                            &PyArray_Type,&x1_obj,
-                            &PyArray_Type,&y1_obj,
-                            &PyArray_Type,&x2_obj,
-                            &PyArray_Type,&y2_obj)
-         ) {
-        Py_RETURN_NONE;
-    }
-
-
-    /* We have numpy arrays and all the required inputs*/
-    /* How many data points are there? And are they all of floating point type */
-
-    //Yes, the last field is repeated -> I am too lazy to write a new function with only two arrays as inputs
-    const int64_t ND1 = check_dims_and_datatype(module, x1_obj, y1_obj, x1_obj); 
-    if(ND1 == 0) {
-        //Error has already been set -> simply return 
-        Py_RETURN_NONE;
-    }
-
-    const int64_t ND2 = check_dims_and_datatype(module, x2_obj, y2_obj, x2_obj);
-    if(ND2 == 0) {
-        //Error has already been set -> simply return 
-        Py_RETURN_NONE;
-    }
-
-    /* Interpret the input objects as numpy arrays. */
-    const int requirements = NPY_ARRAY_IN_ARRAY | NPY_ARRAY_FORCECAST;
-    PyObject *x1_array = NULL, *y1_array = NULL;
-    x1_array = PyArray_FromArray(x1_obj, ELEMENT_DESCR, requirements);
-    y1_array = PyArray_FromArray(y1_obj, ELEMENT_DESCR, requirements);
-    
-    /* NULL initialization is necessary since we might be calling XDECREF*/
-    PyObject *x2_array = NULL, *y2_array = NULL;
-    x2_array = PyArray_FromArray(x2_obj, ELEMENT_DESCR, requirements);
-    y2_array = PyArray_FromArray(y2_obj, ELEMENT_DESCR, requirements);
-
-    if (x1_array == NULL || y1_array == NULL) {
-        Py_XDECREF(x1_array);
-        Py_XDECREF(y1_array);
-        Py_XDECREF(x2_array);
-        Py_XDECREF(y2_array);
-        char msg[1024];
-        snprintf(msg, 1024, "TypeError: In %s: Could not convert to array of correct floating point type (need arrays of %s). Are you passing numpy arrays?",
-                 __FUNCTION__, sizeof(DOUBLE) == 4 ? "floats":"doubles");
-=======
     size_t element_size;
     /* We have numpy arrays and all the required inputs*/
     /* How many data points are there? And are they all of floating point type */
@@ -1133,19 +947,11 @@
         char msg[1024];
         snprintf(msg, 1024, "TypeError: In %s: Could not convert input to arrays of allowed floating point types (doubles or floats). Are you passing numpy arrays?",
                  __FUNCTION__);
->>>>>>> 2d039526
         countpairs_mocks_error_out(module, msg);
         Py_RETURN_NONE;
     }
 
     /* Get pointers to the data as C-types. */
-<<<<<<< HEAD
-    DOUBLE *phiD1   = (DOUBLE *)PyArray_DATA((PyArrayObject *) x1_array);
-    DOUBLE *thetaD1 = (DOUBLE *)PyArray_DATA((PyArrayObject *) y1_array);
-
-    DOUBLE *phiD2   = (DOUBLE *)PyArray_DATA((PyArrayObject *) x2_array);
-    DOUBLE *thetaD2 = (DOUBLE *)PyArray_DATA((PyArrayObject *) y2_array);
-=======
     void *phiD1 = NULL, *thetaD1 = NULL;
     void *phiD2 = NULL, *thetaD2 = NULL;
     phiD1   = PyArray_DATA((PyArrayObject *) x1_array); 
@@ -1155,22 +961,10 @@
         phiD2   = PyArray_DATA((PyArrayObject *) x2_array);
         thetaD2 = PyArray_DATA((PyArrayObject *) y2_array);
     }
->>>>>>> 2d039526
 
     NPY_BEGIN_THREADS_DEF;
     NPY_BEGIN_THREADS;
 
-<<<<<<< HEAD
-    results_countpairs_theta results = countpairs_theta_mocks(ND1,phiD1,thetaD1,
-                                                              ND2,phiD2,thetaD2,
-#if defined(USE_OMP) && defined(_OPENMP)
-                                                              nthreads,
-#endif
-                                                              autocorr,
-                                                              binfile) ;
-
-    NPY_END_THREADS;
-=======
     results_countpairs_theta results;
     options.float_type = element_size;
     double c_api_time=0.0;
@@ -1186,7 +980,6 @@
     }
     NPY_END_THREADS;
 
->>>>>>> 2d039526
     
     /* Clean up. */
     Py_DECREF(x1_array);Py_DECREF(y1_array);//x1/y1 (representing ra1,dec1) should not be NULL
@@ -1198,11 +991,7 @@
     
 #if 0
     /*---Output-Pairs-------------------------------------*/
-<<<<<<< HEAD
-    DOUBLE theta_low = results.theta_upp[0];
-=======
     double theta_low = results.theta_upp[0];
->>>>>>> 2d039526
     for(int i=1;i<results.nbin;i++) {
         fprintf(stdout,"%10"PRIu64" %20.8lf %20.8lf %20.8lf \n",results.npairs[i],results.theta_avg[i],theta_low,results.theta_upp[i]);
         theta_low=results.theta_upp[i];
@@ -1211,24 +1000,11 @@
 
     /* Build the output list */
     PyObject *ret = PyList_New(0);
-<<<<<<< HEAD
-    DOUBLE rlow=results.theta_upp[0];
-    for(int i=1;i<results.nbin;i++) {
-        PyObject *item = NULL;
-        const DOUBLE theta_avg = results.theta_avg[i];
-#ifdef DOUBLE_PREC
-        item = Py_BuildValue("(dddk)", rlow,results.theta_upp[i],theta_avg,results.npairs[i]);
-#else
-        item = Py_BuildValue("(fffk)", rlow,results.theta_upp[i],theta_avg,results.npairs[i]);
-#endif//DOUBLE_PREC
-
-=======
     double rlow=results.theta_upp[0];
     for(int i=1;i<results.nbin;i++) {
         PyObject *item = NULL;
         const double theta_avg = results.theta_avg[i];
         item = Py_BuildValue("(dddk)", rlow,results.theta_upp[i],theta_avg,results.npairs[i]);
->>>>>>> 2d039526
         PyList_Append(ret, item);
         Py_XDECREF(item);
         rlow=results.theta_upp[i];
@@ -1252,11 +1028,7 @@
 
     //x1->ra (phi), y1-> declination (theta1), z1->cz (cz1)
     //x2->ra (ph2), y2-> declination (theta2), z2->cz (cz2)
-<<<<<<< HEAD
-    PyArrayObject *x1_obj, *y1_obj, *z1_obj, *x2_obj,*y2_obj,*z2_obj;
-=======
     PyArrayObject *x1_obj=NULL, *y1_obj=NULL, *z1_obj=NULL, *x2_obj=NULL,*y2_obj=NULL,*z2_obj=NULL;
->>>>>>> 2d039526
     int cosmology=1;
     double rmax;
     int nbin,num_spheres, num_pN;
@@ -1325,24 +1097,6 @@
         options.instruction_set = highest_isa_mocks;
     }
 
-<<<<<<< HEAD
-    if( ! PyArg_ParseTuple(args, "diiiisiO!O!O!O!O!O!",&rmax,&nbin,&num_spheres,&num_pN,&threshold_neighbors,&centers_file,&cosmology,
-                           &PyArray_Type,&x1_obj,
-                           &PyArray_Type,&y1_obj,
-                           &PyArray_Type,&z1_obj,
-                           &PyArray_Type,&x2_obj,
-                           &PyArray_Type,&y2_obj,
-                           &PyArray_Type,&z2_obj)
-        ) {
-        Py_RETURN_NONE;
-    }
-
-
-    /* We have numpy arrays and all the required inputs*/
-    /* How many data points are there? And are they all of floating point type */
-    const int64_t ND1 = check_dims_and_datatype(module, x1_obj, y1_obj, z1_obj);
-    if(ND1 == 0) {
-=======
     size_t element_size;
     /* We have numpy arrays and all the required inputs*/
     /* How many data points are there? And are they all of floating point type */
@@ -1355,41 +1109,20 @@
     size_t element_size2;
     const int64_t ND2 = check_dims_and_datatype(module, x2_obj, y2_obj, z2_obj, &element_size2);
     if(ND2 == -1) {
->>>>>>> 2d039526
         //Error has already been set -> simply return 
         Py_RETURN_NONE;
     }
 
-<<<<<<< HEAD
-    const int64_t ND2 = check_dims_and_datatype(module, x2_obj, y2_obj, z2_obj);
-    if(ND2 == 0) {
-        //Error has already been set -> simply return 
-=======
     if(element_size != element_size2) {
         char msg[1024];
         snprintf(msg, 1024, "TypeError: In %s: The two arrays must have the same data-type. First array is of type %s while second array is of type %s\n",
                  __FUNCTION__, element_size == 4 ? "floats":"doubles", element_size2 == 4 ? "floats":"doubles");
         countpairs_mocks_error_out(module, msg);
->>>>>>> 2d039526
         Py_RETURN_NONE;
     }
 
     
     /* Interpret the input objects as numpy arrays. */
-<<<<<<< HEAD
-    const int requirements = NPY_ARRAY_IN_ARRAY | NPY_ARRAY_FORCECAST;
-    PyObject *x1_array = NULL, *y1_array = NULL, *z1_array = NULL;
-    x1_array = PyArray_FromArray(x1_obj, ELEMENT_DESCR, requirements);
-    y1_array = PyArray_FromArray(y1_obj, ELEMENT_DESCR, requirements);
-    z1_array = PyArray_FromArray(z1_obj, ELEMENT_DESCR, requirements);
-    
-    /* NULL initialization is necessary since we might be calling XDECREF*/
-    PyObject *x2_array = NULL, *y2_array = NULL, *z2_array = NULL;
-    x2_array = PyArray_FromArray(x2_obj, ELEMENT_DESCR, requirements);
-    y2_array = PyArray_FromArray(y2_obj, ELEMENT_DESCR, requirements);
-    z2_array = PyArray_FromArray(z2_obj, ELEMENT_DESCR, requirements);
-    
-=======
     const int requirements = NPY_ARRAY_IN_ARRAY;
     PyObject *x1_array = NULL, *y1_array = NULL, *z1_array = NULL;
     PyObject *x2_array = NULL, *y2_array = NULL, *z2_array = NULL;
@@ -1401,7 +1134,6 @@
     z2_array = PyArray_FromArray(z2_obj, NOTYPE_DESCR, requirements);
 
 
->>>>>>> 2d039526
     if (x1_array == NULL || y1_array == NULL || z1_array == NULL ||
         x2_array == NULL || y2_array == NULL || z2_array == NULL) {
         Py_XDECREF(x1_array);
@@ -1412,27 +1144,13 @@
         Py_XDECREF(y2_array);
         Py_XDECREF(z2_array);
         char msg[1024];
-<<<<<<< HEAD
-        snprintf(msg, 1024, "TypeError: In %s: Could not convert to array of correct floating point type (need arrays of %s). Are you passing numpy arrays?",
-                 __FUNCTION__, sizeof(DOUBLE) == 4 ? "floats":"doubles");
-=======
         snprintf(msg, 1024, "TypeError: In %s: Could not convert input to arrays of allowed floating point types (doubles or floats). Are you passing numpy arrays?",
                  __FUNCTION__);
->>>>>>> 2d039526
         countpairs_mocks_error_out(module, msg);
         Py_RETURN_NONE;
     }
 
     /* Get pointers to the data as C-types. */
-<<<<<<< HEAD
-    DOUBLE *phiD1   = (DOUBLE *)PyArray_DATA((PyArrayObject *) x1_array);
-    DOUBLE *thetaD1 = (DOUBLE *)PyArray_DATA((PyArrayObject *) y1_array);
-    DOUBLE *czD1    = (DOUBLE *)PyArray_DATA((PyArrayObject *) z1_array);
-
-    DOUBLE *phiD2   = (DOUBLE *)PyArray_DATA((PyArrayObject *) x2_array);
-    DOUBLE *thetaD2 = (DOUBLE *)PyArray_DATA((PyArrayObject *) y2_array);
-    DOUBLE *czD2    = (DOUBLE *)PyArray_DATA((PyArrayObject *) z2_array);
-=======
     void *phiD1=NULL, *thetaD1=NULL,*czD1=NULL;
     void *phiD2=NULL, *thetaD2=NULL,*czD2=NULL;
     
@@ -1443,21 +1161,10 @@
     phiD2   = PyArray_DATA((PyArrayObject *) x2_array);
     thetaD2 = PyArray_DATA((PyArrayObject *) y2_array);
     czD2    = PyArray_DATA((PyArrayObject *) z2_array);
->>>>>>> 2d039526
 
     NPY_BEGIN_THREADS_DEF;
     NPY_BEGIN_THREADS;
     
-<<<<<<< HEAD
-    results_countspheres_mocks results = countspheres_mocks(ND1, phiD1,thetaD1, czD1,
-                                                            ND2, phiD2,thetaD2, czD2,
-                                                            threshold_neighbors,
-                                                            rmax, nbin, num_spheres,
-                                                            num_pN,
-                                                            centers_file,
-                                                            cosmology);
-
-=======
     results_countspheres_mocks results;
     options.float_type = element_size;
     double c_api_time = 0.0;
@@ -1473,18 +1180,11 @@
     if(options.c_api_timer) {
         c_api_time = options.c_api_time;
     }
->>>>>>> 2d039526
     NPY_END_THREADS;
 
     /* Clean up. */
     Py_DECREF(x1_array);Py_DECREF(y1_array);Py_DECREF(z1_array);
     Py_DECREF(x2_array);Py_DECREF(y2_array);Py_DECREF(z2_array);
-<<<<<<< HEAD
-    
-#if 0
-    // Output the results
-    const DOUBLE rstep = rmax/(DOUBLE)nbin ;
-=======
 
     if(status != EXIT_SUCCESS) {
         Py_RETURN_NONE;
@@ -1493,7 +1193,6 @@
 #if 0
     // Output the results
     const double rstep = rmax/(double)nbin ;
->>>>>>> 2d039526
     for(int ibin=0;ibin<results.nbin;ibin++) {
         const double r=(ibin+1)*rstep;
         fprintf(stdout,"%10.2"REAL_FORMAT" ", r);
@@ -1506,11 +1205,7 @@
 
     /* Build the output list (of lists, since num_pN is determined at runtime) */
     PyObject *ret = PyList_New(0);
-<<<<<<< HEAD
-    const DOUBLE rstep = rmax/(DOUBLE)nbin ;
-=======
     const double rstep = rmax/(double)nbin ;
->>>>>>> 2d039526
     for(int ibin=0;ibin<results.nbin;ibin++) {
         const double r=(ibin+1)*rstep;
         PyObject *item = PyList_New(0);
@@ -1518,15 +1213,7 @@
         PyList_Append(item, this_val);
         Py_XDECREF(this_val);
         for(int i=0;i<num_pN;i++) {
-<<<<<<< HEAD
-#ifdef DOUBLE_PREC
             this_val = Py_BuildValue("d",(results.pN)[ibin][i]);
-#else
-            this_val = Py_BuildValue("d",(results.pN)[ibin][i]);
-#endif
-=======
-            this_val = Py_BuildValue("d",(results.pN)[ibin][i]);
->>>>>>> 2d039526
             PyList_Append(item, this_val);
             Py_XDECREF(this_val);
         }
@@ -1535,9 +1222,5 @@
     }
     free_results_countspheres_mocks(&results);
 
-<<<<<<< HEAD
-    return ret;
-=======
     return Py_BuildValue("(Od)", ret, c_api_time);
->>>>>>> 2d039526
 }