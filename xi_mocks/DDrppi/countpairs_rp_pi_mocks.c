--- conflicted
+++ resolved
@@ -14,22 +14,6 @@
 #include "countpairs_rp_pi_mocks_impl_double.h"//actual implementations for double
 #include "countpairs_rp_pi_mocks_impl_float.h"//actual implementations for float
 
-<<<<<<< HEAD
-#ifndef SILENT
-#include "progressbar.h"
-#endif
-
-#if defined(USE_AVX) && defined(__AVX__)
-#include "avx_calls.h"
-#endif
-
-#if defined(USE_OMP) && defined(_OPENMP)
-#include <omp.h>
-#endif
-
-
-=======
->>>>>>> 2d039526
 void free_results_mocks(results_countpairs_mocks *results)
 {
     if(results==NULL)
@@ -38,73 +22,6 @@
     free(results->npairs);
     free(results->rupp);
     free(results->rpavg);
-<<<<<<< HEAD
-}
-
-
-
-void check_ra_dec_cz(const int64_t N, DOUBLE *phi, DOUBLE *theta, DOUBLE *cz)
-{
-
-    assert(N > 0 && "Number of data-points must be non-zero");
-    assert(phi != NULL && theta != NULL && cz != NULL && "Input arrays can not be NULL");
-    /* fprintf(stderr,"N = %"PRId64" phi = %p theta = %p cz = %p\n",N,phi,theta,cz); */
-    int fix_cz  = 0;
-    int fix_ra  = 0;
-    int fix_dec = 0;
-
-    const DOUBLE max_cz_threshold = 10.0;//if I find that max cz is smaller than this threshold, then I will assume z has been supplied rather than cz
-    DOUBLE max_cz = 0.0;
-    //Check input cz -> ensure that cz contains cz and not z
-    for(int64_t i=0;i<N;i++) {
-        if(cz[i] > max_cz) max_cz = cz[i];
-        if(phi[i] < 0.0) {
-            fix_ra = 1;
-        }
-        if(theta[i] > 90.0) {
-            fix_dec = 1;
-        }
-        assert(theta[i] <= 180 && "Declination can not be more than 180 deg. Did you switch the ra/dec variables?");
-    }
-    if(max_cz < max_cz_threshold) fix_cz = 1;
-
-    //Only run the loop if something needs to be fixed
-    if(fix_cz==1 || fix_ra == 1 || fix_dec == 1) {
-        if(fix_ra == 1) {
-            fprintf(stderr,"countpairs_mocks> Out of range values found for ra. Expected ra to be in the range [0.0,360.0]. Found ra values in [-180,180] -- fixing that\n");
-        }
-        if(fix_dec == 1) {
-            fprintf(stderr,"countpairs_mocks> Out of range values found for dec. Expected dec to be in the range [-90.0,90.0]. Found dec values in [0,180] -- fixing that\n");
-        }
-        if(fix_cz == 1)  {
-            fprintf(stderr,"countpairs_mocks> Out of range values found for cz. Expected input to be `cz' but found `z' instead. max_cz (found in input) = %"DOUBLE_FORMAT" threshold = %"DOUBLE_FORMAT"\n",max_cz,max_cz_threshold);
-        }
-
-        for(int64_t i=0;i<N;i++) {
-            if(fix_ra==1) {
-                phi[i] += 180.0;
-            }
-            if(fix_dec==1) {
-                theta[i] -= 90.0;
-            }
-            if(fix_cz == 1) {
-                cz[i] *= SPEED_OF_LIGHT;//input was z -> convert to cz
-            }
-        }
-    }
-}
-
-
-results_countpairs_mocks countpairs_mocks(const int64_t ND1, DOUBLE *phi1, DOUBLE *theta1, DOUBLE *czD1,
-                                          const int64_t ND2, DOUBLE *phi2, DOUBLE *theta2, DOUBLE *czD2,
-#if defined(USE_OMP) && defined(_OPENMP)
-                                          const int numthreads,
-#endif
-                                          const int autocorr,
-                                          const char *binfile,
-                                          const DOUBLE pimax,
-                                          const int cosmology)
-=======
 }
 
 
@@ -117,7 +34,6 @@
                      const int cosmology,
                      results_countpairs_mocks *results,
                      struct config_options *options)
->>>>>>> 2d039526
 {
     if( ! (options->float_type == sizeof(float) || options->float_type == sizeof(double))){
         fprintf(stderr,"ERROR: In %s> Can only handle doubles or floats. Got an array of size = %zu\n",
@@ -151,642 +67,4 @@
                                        results,
                                        options);
     }
-<<<<<<< HEAD
-
-    //Now I am going to sort the d1 array into increasing order.
-    /* #define MULTIPLE_ARRAY_EXCHANGER(type,a,i,j) { SGLIB_ARRAY_ELEMENTS_EXCHANGER(DOUBLE,theta1,i,j); \ */
-    /*      SGLIB_ARRAY_ELEMENTS_EXCHANGER(DOUBLE,d1,i,j);                                          \ */
-    /*      SGLIB_ARRAY_ELEMENTS_EXCHANGER(DOUBLE,phi1,i,j) } */
-
-    /*  SGLIB_ARRAY_QUICK_SORT(DOUBLE, d1, ND1, SGLIB_NUMERIC_COMPARATOR , MULTIPLE_ARRAY_EXCHANGER); */
-
-
-    /*---Gridlink-variables----------------*/
-    int ngrid;
-    const int totnbins = (nrpbin+1)*(npibin+1);
-#if !(defined(USE_OMP) && defined(_OPENMP))
-    uint64_t npairs[totnbins];
-#ifdef OUTPUT_RPAVG
-    DOUBLE rpavg[totnbins];
-#endif
-    for(int i=0; i <totnbins;i++) {
-        npairs[i] = 0;
-#ifdef OUTPUT_RPAVG
-        rpavg[i] = 0.0;
-#endif
-    }
-#else //USE_OMP
-    omp_set_num_threads(numthreads);
-    uint64_t **all_npairs = (uint64_t **) matrix_calloc(sizeof(uint64_t), numthreads, totnbins);
-#ifdef OUTPUT_RPAVG
-    DOUBLE **all_rpavg = (DOUBLE **) matrix_calloc(sizeof(DOUBLE),numthreads,totnbins);
-#endif
-#endif //USE_OMP
-
-    DOUBLE sqr_rpmin = rpmin*rpmin;
-    DOUBLE sqr_rpmax = rpmax*rpmax;
-    DOUBLE sqr_pimax = pimax*pimax;
-
-    dpi = pimax/(DOUBLE)npibin ;
-    inv_dpi = 1.0/dpi;
-    DOUBLE rupp_sqr[nrpbin];
-    rupp_sqr[0] = sqr_rpmin;
-    for(int i=0;i<nrpbin;i++) {
-        rupp_sqr[i] = rupp[i]*rupp[i];
-    }
-
-#if defined(USE_AVX) && defined(__AVX__)
-    AVX_FLOATS m_rupp_sqr[nrpbin];
-    AVX_FLOATS m_kbin[nrpbin];
-    for(int i=0;i<nrpbin;i++) {
-        m_rupp_sqr[i] = AVX_SET_FLOAT(rupp_sqr[i]);
-        m_kbin[i] = AVX_SET_FLOAT((DOUBLE) i);
-    }
-#endif
-
-
-    /*---Prepare-Data2--------------------------------*/
-#ifdef LINK_IN_DEC
-    DOUBLE dec_min=90.0,dec_max=-90.0;
-#endif
-
-
-    DOUBLE d2min=1000. ;
-    DOUBLE d2max=0. ;
-
-    get_max_min_data(ND1, d1, &d2min, &d2max
-#ifdef LINK_IN_DEC
-                     ,theta1,&dec_min,&dec_max
-#endif
-                     );
-
-    if(autocorr==0) {
-        get_max_min_data(ND2, d2, &d2min, &d2max
-#ifdef LINK_IN_DEC
-                         ,theta2,&dec_min,&dec_max
-#endif
-                         );
-    }
-
-    ngrid=0;
-    int max_n;
-
-#ifdef LINK_IN_DEC
-    int *ngrid_dec;
-    const DOUBLE dec_diff = dec_max - dec_min;
-    const DOUBLE inv_dec_diff=1.0/dec_diff;
-    /* fprintf(stderr,"dec_min = %lf dec_max = %lf\n",dec_min,dec_max); */
-#ifndef LINK_IN_RA
-
-    cellarray_mocks **lattice2 = gridlink2D(ND2,d2min,d2max,pimax,
-                                            dec_min,dec_max,rpmax,
-                                            d2, theta2, phi2,
-                                            &ngrid, &ngrid_dec, &max_n,
-                                            rbin_refine_factor,
-                                            zbin_refine_factor);
-
-#else
-    //Linking in cz, Dec, RA
-    const DOUBLE ra_max=360.0,ra_min=0.0;
-    /* const DOUBLE ra_max = 267.0, ra_min = 109.0; */
-    const DOUBLE inv_ra_diff=1.0/(ra_max-ra_min);
-    int **ngrid_ra=NULL;
-    /* fprintf(stderr,"ra_min = %lf ra_max = %lf\n",ra_min,ra_max); */
-    cellarray_mocks ***lattice2 = gridlink3D(ND2,d2min,d2max,pimax,
-                                             dec_min,dec_max,rpmax,
-                                             d2, theta2, phi2,
-                                             &ngrid,
-                                             &ngrid_dec,
-                                             ra_min,ra_max,
-                                             &ngrid_ra,
-                                             &max_n,
-                                             phibin_refine_factor,
-                                             rbin_refine_factor,
-                                             zbin_refine_factor);
-
-#endif
-    //Need cz_binsize for LINK_IN_DEC option
-    /* const DOUBLE cz_binsize=(d2max-d2min)/ngrid; */
-#else
-    //Only linking in cz
-    cellarray_mocks *lattice2 = gridlink1D(ND2, d2min, d2max, pimax, theta2, phi2, d2, &ngrid, &max_n,zbin_refine_factor);
-#endif
-
-    /* const DOUBLE cz_binsize=(d2max-d2min)/ngrid; */
-    const DOUBLE inv_cz_binsize=ngrid/(d2max-d2min);
-
-#ifndef SILENT    
-    int interrupted=0,numdone=0;
-    init_my_progressbar(ND1,&interrupted);
-#endif    
-
-#if defined(USE_OMP) && defined(_OPENMP)
-#ifndef SILENT    
-#pragma omp parallel shared(numdone)
-#else
-#pragma omp parallel
-#endif//SILENT    
-    {
-        const int tid = omp_get_thread_num();
-        uint64_t npairs[totnbins] __attribute__ ((aligned(ALIGNMENT)));
-        for(int i=0;i<totnbins;i++) npairs[i] = 0;
-#ifdef OUTPUT_RPAVG
-        DOUBLE rpavg[totnbins] __attribute__ ((aligned(ALIGNMENT)));
-        for(int i=0;i<totnbins;i++) rpavg[i] = 0.0;
-#endif
-
-#pragma omp for  schedule(dynamic)
-#endif//USE_OMP
-        /*---Loop-over-Data1-particles--------------------*/
-        for(int i=0;i<ND1;i++) {
-
-
-#ifndef SILENT          
-#if defined(USE_OMP) && defined(_OPENMP)
-            if (omp_get_thread_num() == 0)
-#endif
-                my_progressbar(numdone,&interrupted);
-
-
-#if defined(USE_OMP) && defined(_OPENMP)
-#pragma omp atomic
-#endif
-            numdone++;
-#endif//SILENT
-            
-            const DOUBLE x1 = d1[i]*COSD(theta1[i])*COSD(phi1[i]) ;
-            const DOUBLE y1 = d1[i]*COSD(theta1[i])*SIND(phi1[i]) ;
-            const DOUBLE z1 = d1[i]*SIND(theta1[i]) ;
-
-            /*---Deterpmine-central-grid-cell-of-search--------*/
-            int icen = (int)((d1[i]-d2min)*inv_cz_binsize) ;
-            if(icen<0) icen = 0 ;
-            if(icen>=ngrid) icen = ngrid-1 ;
-
-            const int min_iz = (icen - zbin_refine_factor) <= 0 ? 0:icen - zbin_refine_factor;
-            const int max_iz = (icen + zbin_refine_factor) >= (ngrid-1) ? (ngrid-1):icen + zbin_refine_factor;
-
-            /*---Loop-over-surrounding-cells----------------*/
-            for(int icell=min_iz;icell<=max_iz;icell++) {
-#ifdef LINK_IN_DEC
-
-                DOUBLE decpos = theta1[i];
-                /* DOUBLE dmin_iz = (icell < icen) ? icell:icen; */
-                /* dmin_iz *= (d2max-d2min)/ngrid; */
-                /* dmin_iz += d2min; */
-                /* DOUBLE dmin_iz = d2min + ((icen + icell)*cz_binsize)*0.5; */
-                /* double theta = rpmax/(2.0*dmin_iz); */
-                /* DOUBLE max_dec_sep=ASIN(theta)*2.0*INV_PI_OVER_180; */
-                /* int dec_limits = (int) (ceil(max_dec_sep*inv_dec_diff*ngrid_dec[icell])); */
-                /* fprintf(stderr,"icen = %d ngrid_dec[%d] = %d rbin_refine_factor=%d dec_limits=%d\n", */
-                /*        icen,icell,ngrid_dec[icell],RBIN_REFINE_FACTOR,dec_limits); */
-                int dec_limits = rbin_refine_factor;
-                int dec_iz = (int)(ngrid_dec[icell]*(decpos-dec_min)*inv_dec_diff);
-                if(dec_iz>=ngrid_dec[icell]) dec_iz-- ;
-                if(!( dec_iz >=0 && dec_iz < ngrid_dec[icell])) {
-                    fprintf(stderr,"icell = %d ngrid_dec[icell] = %d dec_iz = %d decpos = %lf\n",icell,ngrid_dec[icell],dec_iz,decpos);
-                }
-                assert(dec_iz >=0 && dec_iz < ngrid_dec[icell] && "Declination inside bounds");
-                const int min_dec = (dec_iz - dec_limits) <= 0 ? 0:dec_iz - dec_limits;
-                const int max_dec = (dec_iz + dec_limits) >= (ngrid_dec[icell]-1) ? (ngrid_dec[icell]-1):dec_iz + dec_limits;
-
-                for(int idec=min_dec;idec<=max_dec;idec++) {
-#ifdef LINK_IN_RA
-                    DOUBLE rapos = phi1[i];
-                    int ra_iz = (int)(ngrid_ra[icell][idec]*(rapos-ra_min)*inv_ra_diff);
-                    if (ra_iz >= ngrid_ra[icell][idec]) ra_iz--;
-                    assert(ra_iz >= 0  && ra_iz < ngrid_ra[icell][idec] && "RA position within bounds");
-                    int ra_limits = phibin_refine_factor;
-                    for(int ira_step=-ra_limits;ira_step<=ra_limits;ira_step++) {
-                        int ira = (ra_iz + ira_step + ngrid_ra[icell][idec]) % ngrid_ra[icell][idec];
-                        //Linked in CZ, DEC and RA
-                        const cellarray_mocks *cellstruct = &(lattice2[icell][idec][ira]);
-#else
-                        //Linked in CZ + DEC
-                        const cellarray_mocks *cellstruct = &(lattice2[icell][idec]);
-#endif
-
-#else
-                        //LINKED only in CZ
-                        const cellarray_mocks *cellstruct = &(lattice2[icell]);
-#endif
-                        DOUBLE *x2  = cellstruct->pos;
-                        DOUBLE *y2  = cellstruct->pos + NVEC;
-                        DOUBLE *z2  = cellstruct->pos + 2*NVEC;
-                        /*                  DOUBLE *cz2 = cellstruct->pos + 3*NVEC; */
-                        /*                  const DOUBLE TWO=2.0; */
-                        /*                  const DOUBLE sqr_d1 = d1[i]*d1[i]; */
-
-#if !(defined(USE_AVX) && defined(__AVX__))
-
-                        DOUBLE *localx2  = x2;
-                        DOUBLE *localy2  = y2;
-                        DOUBLE *localz2  = z2;
-                        /*                  DOUBLE *localcz2 = cz2; */
-
-                        for(int j=0;j<cellstruct->nelements;j+=NVEC) {
-                            int block_size2=cellstruct->nelements - j;
-                            if(block_size2 > NVEC) block_size2=NVEC;
-                            for(int jj=0;jj<block_size2;jj++) {
-                                const DOUBLE parx = x1 + localx2[jj];
-                                const DOUBLE pary = y1 + localy2[jj];
-                                const DOUBLE parz = z1 + localz2[jj];
-
-                                const DOUBLE perpx = x1 - localx2[jj];
-                                const DOUBLE perpy = y1 - localy2[jj];
-                                const DOUBLE perpz = z1 - localz2[jj];
-
-                                const DOUBLE sqr_s = perpx*perpx + perpy*perpy + perpz*perpz;
-                                if(sqr_s >= sqr_max_sep) continue;
-
-                                const DOUBLE tmp  = (parx*perpx+pary*perpy+parz*perpz);
-                                const DOUBLE tmp1 = (parx*parx+pary*pary+parz*parz);
-                                const DOUBLE sqr_Dpar = (tmp*tmp)/tmp1;
-                                if(sqr_Dpar >= sqr_pimax) continue;
-
-                                const int pibin  = (sqr_Dpar >= sqr_pimax) ? npibin:(int) (SQRT(sqr_Dpar)*inv_dpi);
-                                const DOUBLE sqr_Dperp  = sqr_s - sqr_Dpar;
-                                if(sqr_Dperp >= sqr_rpmax || sqr_Dperp < sqr_rpmin) continue;
-#ifdef OUTPUT_RPAVG
-                                const DOUBLE rp = SQRT(sqr_Dperp);
-#endif
-
-                                for(int kbin=nrpbin-1;kbin>=1;kbin--) {
-                                    if(sqr_Dperp >= rupp_sqr[kbin-1]) {
-                                        const int ibin = kbin*(npibin+1) + pibin;
-                                        npairs[ibin]++;
-#ifdef OUTPUT_RPAVG
-                                        rpavg[ibin]+=rp;
-#endif
-                                        break;
-                                    }
-                                }
-                            }//end of jj-loop
-
-                            //increment localx2/localy2 etc
-                            localx2   += 3*NVEC;//this might actually exceed the allocated range but we will never dereference that
-                            localy2   += 3*NVEC;
-                            localz2   += 3*NVEC;
-                            /*                      localcz2  += 4*NVEC; */
-                        }
-
-#else //Use AVX intrinsics
-                        AVX_FLOATS m_xpos    = AVX_SET_FLOAT(x1);
-                        AVX_FLOATS m_ypos    = AVX_SET_FLOAT(y1);
-                        AVX_FLOATS m_zpos    = AVX_SET_FLOAT(z1);
-                        /*                  AVX_FLOATS m_sqr_d1  = AVX_SET_FLOAT(sqr_d1); */
-                        union int8 {
-                            AVX_INTS m_ibin;
-                            int ibin[NVEC];
-                        };
-
-
-#ifdef OUTPUT_RPAVG
-                        union float8{
-                            AVX_FLOATS m_Dperp;
-                            DOUBLE Dperp[NVEC];
-                        };
-
-#endif
-
-
-                        DOUBLE *localx2  = x2;
-                        DOUBLE *localy2  = y2;
-                        DOUBLE *localz2  = z2;
-                        /*                  DOUBLE *localcz2 = cz2; */
-                        const AVX_FLOATS m_sqr_pimax  = AVX_SET_FLOAT(sqr_pimax);
-                        const AVX_FLOATS m_sqr_rpmax  = AVX_SET_FLOAT(sqr_rpmax);
-                        const AVX_FLOATS m_max_sep = AVX_SET_FLOAT(sqr_max_sep);
-                        const AVX_FLOATS m_inv_dpi    = AVX_SET_FLOAT(inv_dpi);
-                        const AVX_FLOATS m_sqr_rpmin  = AVX_SET_FLOAT(sqr_rpmin);
-                        const AVX_FLOATS m_npibin     = AVX_SET_FLOAT((DOUBLE) npibin);
-                        const AVX_FLOATS m_zero       = AVX_SET_FLOAT((DOUBLE) 0.0);
-                        const AVX_FLOATS m_one    = AVX_SET_FLOAT((DOUBLE) 1);
-
-                        int j;
-                        for(j=0;j<=(cellstruct->nelements-NVEC);j+=NVEC){
-                            const AVX_FLOATS m_x2 = AVX_LOAD_FLOATS_UNALIGNED(localx2);
-                            const AVX_FLOATS m_y2 = AVX_LOAD_FLOATS_UNALIGNED(localy2);
-                            const AVX_FLOATS m_z2 = AVX_LOAD_FLOATS_UNALIGNED(localz2);
-                            /*                      const AVX_FLOATS m_cz2 = AVX_LOAD_FLOATS_UNALIGNED(localcz2); */
-
-                            localx2  += 3*NVEC;
-                            localy2  += 3*NVEC;
-                            localz2  += 3*NVEC;
-                            /*                      localcz2 += 4*NVEC; */
-
-                            AVX_FLOATS m_sqr_Dpar, m_sqr_Dperp;
-                            {
-                                const AVX_FLOATS m_parx = AVX_ADD_FLOATS(m_x2, m_xpos);
-                                const AVX_FLOATS m_pary = AVX_ADD_FLOATS(m_y2, m_ypos);
-                                const AVX_FLOATS m_parz = AVX_ADD_FLOATS(m_z2, m_zpos);
-
-                                const AVX_FLOATS m_perpx = AVX_SUBTRACT_FLOATS(m_xpos, m_x2);
-                                const AVX_FLOATS m_perpy = AVX_SUBTRACT_FLOATS(m_ypos, m_y2);
-                                const AVX_FLOATS m_perpz = AVX_SUBTRACT_FLOATS(m_zpos, m_z2);
-
-                                const AVX_FLOATS m_term1 = AVX_MULTIPLY_FLOATS(m_parx, m_perpx);
-                                const AVX_FLOATS m_term2 = AVX_MULTIPLY_FLOATS(m_pary, m_perpy);
-                                const AVX_FLOATS m_term3 = AVX_MULTIPLY_FLOATS(m_parz, m_perpz);
-                                const AVX_FLOATS m_numerator = AVX_SQUARE_FLOAT(AVX_ADD_FLOATS(m_term1, AVX_ADD_FLOATS(m_term2, m_term3)));
-
-                                const AVX_FLOATS m_sqr_perpx = AVX_SQUARE_FLOAT(m_perpx);
-                                const AVX_FLOATS m_sqr_perpy = AVX_SQUARE_FLOAT(m_perpy);
-                                const AVX_FLOATS m_sqr_perpz = AVX_SQUARE_FLOAT(m_perpz);
-                                const AVX_FLOATS m_sqr_sep = AVX_ADD_FLOATS(m_sqr_perpx, AVX_ADD_FLOATS(m_sqr_perpy, m_sqr_perpz));//3-d separation
-                                //The 3-d separation (| s.s |)^2 *must* be less than (pimax^2 + rpmax^2). If not, one of the
-                                //constraints for counting the pair (i.e., rp < rpmax, \pi < pimax) must be violated and
-                                //we would discard the pair.
-                                const AVX_FLOATS m_mask_3d_sep = AVX_COMPARE_FLOATS(m_sqr_sep, m_max_sep, _CMP_LT_OQ);
-
-                                const AVX_FLOATS m_sqr_norm_l = AVX_ADD_FLOATS(AVX_SQUARE_FLOAT(m_parx), AVX_ADD_FLOATS(AVX_SQUARE_FLOAT(m_pary), AVX_SQUARE_FLOAT(m_parz)));
-
-                                //\pi ^2 = |s.l| ^2 / |l|^2
-                                //However, division is slow -> so we will check if \pimax^2 * |l| ^2 < |s.l|^2. If not, then the
-                                //value of \pi (after division) *must* be larger than \pimax -> in which case we would
-                                //not count that pair anway.
-                                const AVX_FLOATS m_sqr_pimax_times_l = AVX_MULTIPLY_FLOATS(m_sqr_pimax, m_sqr_norm_l);
-                                const AVX_FLOATS m_mask_pimax_sep = AVX_COMPARE_FLOATS(m_numerator, m_sqr_pimax_times_l, _CMP_LT_OQ);// is pi < pimax ?
-                                //If the bits are all 0, then *none* of the pairs satisfy the pimax + rpmax constraints.
-                                const AVX_FLOATS m_mask = AVX_BITWISE_AND(m_mask_3d_sep, m_mask_pimax_sep);
-                                if(AVX_TEST_COMPARISON(m_mask)==0) {
-                                    continue;
-                                }
-
-#ifndef FAST_DIVIDE
-                                m_sqr_Dpar = AVX_DIVIDE_FLOATS(m_numerator,m_sqr_norm_l);
-                                //The divide is the actual operation we need
-                                // but divides are about 10x slower than multiplies. So, I am replacing it
-                                //with a approximate reciprocal in floating point
-                                // + 2 iterations of newton-raphson in case of DOUBLE
-#else //following blocks do an approximate reciprocal followed by two iterations of Newton-Raphson
-#ifndef DOUBLE_PREC
-                                //Taken from Intel's site: https://software.intel.com/en-us/articles/wiener-filtering-using-intel-advanced-vector-extensions
-                                // (which has bugs in it, just FYI). Plus, https://techblog.lankes.org/2014/06/16/avx-isnt-always-faster-then-see/
-                                __m256 rc  = _mm256_rcp_ps(m_sqr_norm_l);
-                                __m256 two = AVX_SET_FLOAT(2.0f);
-                                __m256 rc1 = _mm256_mul_ps(rc,
-                                                           _mm256_sub_ps(two,
-                                                                         _mm256_mul_ps(m_sqr_norm_l,rc)));
-
-                                __m256 rc2 = _mm256_mul_ps(rc1,
-                                                           _mm256_sub_ps(two,
-                                                                         _mm256_mul_ps(m_sqr_norm_l,rc1)));
-
-                                m_sqr_Dpar = _mm256_mul_ps ( m_numerator , rc2 );
-
-#else
-                                //we have to do this for doubles now.
-                                //if the vrcpps instruction is not generated, there will
-                                //be a ~70 cycle performance hit from switching between
-                                //AVX and SSE modes.
-                                __m128 float_tmp1 =  _mm256_cvtpd_ps(m_sqr_norm_l);
-                                __m128 float_inv_tmp1 = _mm_rcp_ps(float_tmp1);
-                                AVX_FLOATS rc = _mm256_cvtps_pd(float_inv_tmp1);
-
-                                //We have the double->float->approx. reciprocal->double process done.
-                                //Now improve the accuracy of the divide with newton-raphson.
-
-                                //Ist iteration of NewtonRaphson
-                                AVX_FLOATS two = AVX_SET_FLOAT(2.0);
-                                AVX_FLOATS rc1 = _mm256_mul_pd(rc,
-                                                               _mm256_sub_pd(two,
-                                                                             _mm256_mul_pd(m_sqr_norm_l,rc)));
-                                //2nd iteration of NewtonRaphson
-                                AVX_FLOATS rc2 = _mm256_mul_pd(rc1,
-                                                               _mm256_sub_pd(two,
-                                                                             _mm256_mul_pd(m_sqr_norm_l,rc1)));
-                                m_sqr_Dpar = AVX_MULTIPLY_FLOATS(m_numerator,rc2);
-#endif//DOUBLE_PREC
-
-
-#endif//FAST_DIVIDE
-
-                                m_sqr_Dperp = AVX_SUBTRACT_FLOATS(m_sqr_sep,m_sqr_Dpar);
-                            }
-
-
-                            const AVX_FLOATS m_Dpar = AVX_SQRT_FLOAT(m_sqr_Dpar);
-
-                            AVX_FLOATS m_mask_left;
-                            //Do the mask filters in a separate scope
-                            {
-                                const AVX_FLOATS m_mask_pimax = AVX_COMPARE_FLOATS(m_sqr_Dpar,m_sqr_pimax,_CMP_LT_OQ);
-                                const AVX_FLOATS m_rpmax_mask = AVX_COMPARE_FLOATS(m_sqr_Dperp, m_sqr_rpmax, _CMP_LT_OQ);
-                                const AVX_FLOATS m_rpmin_mask = AVX_COMPARE_FLOATS(m_sqr_Dperp, m_sqr_rpmin, _CMP_GE_OQ);
-                                const AVX_FLOATS m_rp_mask = AVX_BITWISE_AND(m_rpmax_mask,m_rpmin_mask);
-
-                                m_mask_left = AVX_BITWISE_AND(m_mask_pimax, m_rp_mask);
-                                if(AVX_TEST_COMPARISON(m_mask_left)==0) {
-                                    continue;
-                                }
-
-                                m_sqr_Dperp = AVX_BLEND_FLOATS_WITH_MASK(m_zero,m_sqr_Dperp,m_mask_left);
-                                m_sqr_Dpar  = AVX_BLEND_FLOATS_WITH_MASK(m_sqr_pimax,m_sqr_Dpar,m_mask_left);
-                            }
-#ifdef OUTPUT_RPAVG
-                            union float8 union_mDperp;
-                            union_mDperp.m_Dperp = AVX_BLEND_FLOATS_WITH_MASK(m_zero,AVX_SQRT_FLOAT(m_sqr_Dperp),m_mask_left);
-#endif
-                            const AVX_FLOATS m_mask = m_mask_left;
-                            AVX_FLOATS m_rpbin = AVX_SET_FLOAT((DOUBLE) 0);
-                            for(int kbin=nrpbin-1;kbin>=1;kbin--) {
-                                const AVX_FLOATS m_mask_low = AVX_COMPARE_FLOATS(m_sqr_Dperp,m_rupp_sqr[kbin-1],_CMP_GE_OQ);
-                                const AVX_FLOATS m_bin_mask = AVX_BITWISE_AND(m_mask_low,m_mask_left);
-                                m_rpbin = AVX_BLEND_FLOATS_WITH_MASK(m_rpbin,m_kbin[kbin], m_bin_mask);
-                                m_mask_left = AVX_COMPARE_FLOATS(m_sqr_Dperp, m_rupp_sqr[kbin-1],_CMP_LT_OQ);
-                                if(AVX_TEST_COMPARISON(m_mask_left) == 0) {
-                                    break;
-                                }
-                            }
-
-                            /* Compute the 1-D index to the [rpbin, pibin] := rpbin*(npibin+1) + pibin */
-                            /*                      const AVX_FLOATS m_Dpar = AVX_SQRT_FLOAT(m_sqr_Dpar); */
-                            const AVX_FLOATS m_tmp2 = AVX_MULTIPLY_FLOATS(m_Dpar,m_inv_dpi);
-                            const AVX_FLOATS m_pibin = AVX_BLEND_FLOATS_WITH_MASK(m_npibin, m_tmp2, m_mask);
-                            const AVX_FLOATS m_npibin_p1 = AVX_ADD_FLOATS(m_npibin,m_one);
-                            const AVX_FLOATS m_binproduct = AVX_ADD_FLOATS(AVX_MULTIPLY_FLOATS(m_rpbin,m_npibin_p1),m_pibin);
-                            union int8 union_finalbin;
-                            union_finalbin.m_ibin = AVX_TRUNCATE_FLOAT_TO_INT(m_binproduct);
-
-#if  __INTEL_COMPILER
-#pragma unroll(NVEC)
-#endif
-                            for(int jj=0;jj<NVEC;jj++) {
-                                const int ibin=union_finalbin.ibin[jj];
-
-                                npairs[ibin]++;
-#ifdef OUTPUT_RPAVG
-                                rpavg [ibin] += union_mDperp.Dperp[jj];
-#endif
-                                /* fprintf(stderr,"i=%d j=%d union_rpbin.ibin[jj] = %d union_pibin.ibin[jj] = %d\n",i,j,union_rpbin.ibin[jj],union_pibin.ibin[jj]); */
-                            }
-                        }
-
-                        //Take care of the remainder
-                        for(int ipos=0;j<cellstruct->nelements;ipos++,j++) {
-                            const DOUBLE parx = x1 + localx2[ipos];
-                            const DOUBLE pary = y1 + localy2[ipos];
-                            const DOUBLE parz = z1 + localz2[ipos];
-
-                            const DOUBLE perpx = x1 - localx2[ipos];
-                            const DOUBLE perpy = y1 - localy2[ipos];
-                            const DOUBLE perpz = z1 - localz2[ipos];
-
-                            const DOUBLE sqr_s = perpx*perpx + perpy*perpy + perpz*perpz;
-                            if(sqr_s >= sqr_max_sep) continue;
-
-                            const DOUBLE tmp  = (parx*perpx+pary*perpy+parz*perpz);
-                            const DOUBLE tmp1 = (parx*parx+pary*pary+parz*parz);
-                            const DOUBLE sqr_Dpar = (tmp*tmp)/tmp1;
-                            if(sqr_Dpar >= sqr_pimax) continue;
-
-                            const int pibin  = (sqr_Dpar >= sqr_pimax) ? npibin:(int) (SQRT(sqr_Dpar)*inv_dpi);
-                            const DOUBLE sqr_Dperp  = sqr_s - sqr_Dpar;
-                            if(sqr_Dperp >= sqr_rpmax || sqr_Dperp < sqr_rpmin) continue;
-#ifdef OUTPUT_RPAVG
-                            const DOUBLE rp = SQRT(sqr_Dperp);
-#endif
-                            for(int kbin=nrpbin-1;kbin>=1;kbin--) {
-                                if(sqr_Dperp >= rupp_sqr[kbin-1]) {
-                                    const int ibin = kbin*(npibin+1) + pibin;
-                                    npairs[ibin]++;
-#ifdef OUTPUT_RPAVG
-                                    rpavg[ibin]+=rp;
-#endif
-                                    break;
-                                }
-                            }
-                        }
-#endif  //END of the AVX/NO-AVX section
-
-#ifdef LINK_IN_DEC
-#ifdef LINK_IN_RA
-                    }//loop over ra bins
-#endif
-                }//loop over dec bins
-#endif
-            }//icell loop over cz cells
-        }//i loop over ND1 particles
-#if defined(USE_OMP) && defined(_OPENMP)
-        for(int i=0;i<totnbins;i++) {
-            all_npairs[tid][i] = npairs[i];
-#ifdef OUTPUT_RPAVG
-            all_rpavg[tid][i] = rpavg[i];
-#endif
-        }
-
-    }//close the omp parallel region
-#endif//USE_OMP
-
-#ifndef SILENT    
-    finish_myprogressbar(&interrupted);
-#endif    
-
-#if defined(USE_OMP) && defined(_OPENMP)
-    uint64_t npairs[totnbins];
-#ifdef OUTPUT_RPAVG
-    DOUBLE rpavg[totnbins];
-#endif
-    for(int i=0;i<totnbins;i++) {
-        npairs[i] = 0;
-#ifdef OUTPUT_RPAVG
-        rpavg[i] = 0.0;
-#endif
-    }
-
-    for(int i=0;i<numthreads;i++) {
-        for(int j=0;j<totnbins;j++) {
-            npairs[j] += all_npairs[i][j];
-#ifdef OUTPUT_RPAVG
-            rpavg[j] += all_rpavg[i][j];
-#endif
-        }
-    }
-    matrix_free((void **) all_npairs, numthreads);
-#ifdef OUTPUT_RPAVG
-    matrix_free((void **) all_rpavg, numthreads);
-#endif
-#endif //USE_OMP
-
-
-
-#ifdef OUTPUT_RPAVG
-    for(int i=0;i<totnbins;i++){
-        if(npairs[i] > 0) {
-            rpavg[i] /= ((DOUBLE) npairs[i] );
-        }
-    }
-#endif
-
-
-#ifndef LINK_IN_DEC
-    for(int i=0;i < ngrid;i++) {
-        free(lattice2[i].pos);
-        /* free(lattice2[i].y); */
-        /* free(lattice2[i].z); */
-        /* free(lattice2[i].cz); */
-    }
-    free(lattice2);
-#else
-#ifndef LINK_IN_RA
-    for(int i=0; i < ngrid; i++) {
-        for(int j=0;j<ngrid_dec[i];j++) {
-            free(lattice2[i][j].pos);
-            /* free(lattice2[i][j].y); */
-            /* free(lattice2[i][j].z); */
-            /* free(lattice2[i][j].cz); */
-        }
-        free(lattice2[i]);
-    }
-    free(lattice2);
-#else
-    //LINK_IN_RA
-    int max_nmesh_dec=0;
-    for(int i=0; i < ngrid; i++) {
-        for(int j=0;j< ngrid_dec[i];j++) {
-            if(ngrid_dec[i] > max_nmesh_dec) max_nmesh_dec = ngrid_dec[i];
-            for(int k=0;k<ngrid_ra[i][j];k++){
-                free(lattice2[i][j][k].pos);
-            }
-        }
-    }
-
-    volume_free((void ***) lattice2, ngrid, max_nmesh_dec);
-    matrix_free((void **) ngrid_ra, ngrid);
-    //LINK_IN_RA
-#endif
-    free(ngrid_dec);
-#endif
-
-    free(d1);
-    if(autocorr==0) free(d2);
-
-    //Pack in the results
-    results_countpairs_mocks results;
-    results.nbin   = nrpbin;
-    results.npibin = npibin;
-    results.pimax  = pimax;
-    results.npairs = my_malloc(sizeof(uint64_t), totnbins);
-    results.rupp   = my_malloc(sizeof(DOUBLE)  , nrpbin);
-    results.rpavg  = my_malloc(sizeof(DOUBLE)  , totnbins);
-
-    for(int i=0;i<nrpbin;i++) {
-        results.rupp[i] = rupp[i];
-        for(int j=0;j<npibin;j++) {
-            int index = i*(npibin+1) + j;
-            assert(index < totnbins && "index must be in range");
-            results.npairs[index] = npairs[index];
-#ifdef OUTPUT_RPAVG
-            results.rpavg[index] = rpavg[index];
-#else
-            results.rpavg[index] = 0.0;
-#endif
-        }
-    }
-    free(rupp);
-
-    return results;
-=======
->>>>>>> 2d039526
 }