--- conflicted
+++ resolved
@@ -137,17 +137,6 @@
 
 
     /*---Count-pairs--------------------------------------*/
-<<<<<<< HEAD
-    results_countpairs_mocks results  = countpairs_mocks(ND1,phiD1,thetaD1,czD1,
-                                                         ND2,phiD2,thetaD2,czD2,
-#if defined(USE_OMP) && defined(_OPENMP)
-                                                         nthreads,
-#endif
-                                                         autocorr,
-                                                         binfile,
-                                                         pimax,
-                                                         cosmology);
-=======
     results_countpairs_mocks results;
     struct config_options options = get_config_options();
     options.float_type = sizeof(DOUBLE);//not really required, but I am always paranoid
@@ -160,7 +149,6 @@
                                   cosmology,
                                   &results,
                                   &options);
->>>>>>> 2d039526
 
     free(phiD1);free(thetaD1);free(czD1);
     if(autocorr == 0) {
