--- conflicted
+++ resolved
@@ -16,31 +16,6 @@
 #include "defs.h"
 #include <stdint.h> //for uint64_t
 
-<<<<<<< HEAD
-//define the results structure
-typedef struct{
-    uint64_t *npairs;
-    DOUBLE *rupp;
-    DOUBLE *rpavg;
-    DOUBLE pimax;
-    int nbin;
-    int npibin;
-} results_countpairs_mocks;
-    
-results_countpairs_mocks countpairs_mocks(const int64_t ND1, DOUBLE *theta1, DOUBLE *phi1, DOUBLE *czD1,
-                                          const int64_t ND2, DOUBLE *theta2, DOUBLE *phi2, DOUBLE *czD2,
-#if defined(USE_OMP) && defined(_OPENMP)
-                                          const int numthreads,
-#endif
-                                          const int autocorr,
-                                          const char *binfile,
-                                          const DOUBLE pimax,
-                                          const int cosmology) __attribute__((warn_unused_result));
-
-void check_ra_dec_cz(const int64_t N, DOUBLE *phi, DOUBLE *theta, DOUBLE *cz);
-    
-void free_results_mocks(results_countpairs_mocks *results);
-=======
     //define the results structure
     typedef struct{
         uint64_t *npairs;
@@ -62,7 +37,6 @@
                          struct config_options *options);
 
     void free_results_mocks(results_countpairs_mocks *results);
->>>>>>> 2d039526
 
 #ifdef __cplusplus
 }
