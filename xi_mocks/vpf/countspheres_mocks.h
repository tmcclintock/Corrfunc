--- conflicted
+++ resolved
@@ -16,31 +16,6 @@
 #include <inttypes.h> //for uint64_t
 
 
-<<<<<<< HEAD
-//define the results structure
-typedef struct{
-    DOUBLE **pN;
-    DOUBLE rmax;
-    int nbin;
-    int nc;
-    int num_pN;
-} results_countspheres_mocks;
-
-
-int count_neighbors(const DOUBLE xcen,const DOUBLE ycen,const DOUBLE zcen,const DOUBLE smin,const DOUBLE inv_rcube,const DOUBLE rmax,
-                    const int ngrid,const cellarray *lattice, const int nthreshold, const int bin_refine_factor) __attribute__((warn_unused_result));
-
-results_countspheres_mocks countspheres_mocks(const int64_t Ngal, DOUBLE *xgal, DOUBLE *ygal, DOUBLE *zgal,
-                                              const int64_t Nran, DOUBLE *xran, DOUBLE *yran, DOUBLE *zran,
-                                              const int threshold_neighbors,
-                                              const DOUBLE rmax, const int nbin, const int nc,
-                                              const int num_pN,
-                                              const char *centers_file,
-                                              const int cosmology)  __attribute__((warn_unused_result));
-    
-
-void free_results_countspheres_mocks(results_countspheres_mocks *results);
-=======
     //define the results structure
     typedef struct{
         double **pN;
@@ -61,7 +36,6 @@
                                   struct config_options *options);
     
     extern void free_results_countspheres_mocks(results_countspheres_mocks *results);
->>>>>>> 2d039526
 
 #ifdef __cplusplus
 }
