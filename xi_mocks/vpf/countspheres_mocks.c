/* File: countspheres_mocks.c */
/*
  This file is a part of the Corrfunc package
  Copyright (C) 2015-- Manodeep Sinha (manodeep@gmail.com)
  License: MIT LICENSE. See LICENSE file under the top-level
  directory at https://github.com/manodeep/Corrfunc/
*/

#include <stdio.h>
#include <stdlib.h>
#include <string.h>

#include "countspheres_mocks.h"//for definition of struct results_countspheres_mocks

#include "countspheres_mocks_impl_float.h"//for the actual implementations of float/double
#include "countspheres_mocks_impl_double.h"
#include "utils.h"//for matrix_free

<<<<<<< HEAD
#if defined(USE_AVX) && defined(__AVX__)
#include "avx_calls.h"
#endif


int count_neighbors(const DOUBLE xcen,const DOUBLE ycen,const DOUBLE zcen,const DOUBLE smin,const DOUBLE inv_rcube,const DOUBLE rmax,
                    const int ngrid,const cellarray *lattice, const int nthreshold, const int bin_refine_factor)
{
    int numngb=0;
    const cellarray *cellstruct;
    const DOUBLE rmax_sqr = (DOUBLE) (rmax*rmax);
    int ix = (int)(ngrid*(xcen-smin)*inv_rcube);
    int iy = (int)(ngrid*(ycen-smin)*inv_rcube);
    int iz = (int)(ngrid*(zcen-smin)*inv_rcube);
    if(ix > ngrid-1) ix--;
    if(iy > ngrid-1) iy--;
    if(iz > ngrid-1) iz--;

    assert(ix >= 0 && ix < ngrid && "x-position is inside limits");
    assert(iy >= 0 && iy < ngrid && "y-position is inside limits");
    assert(iz >= 0 && iz < ngrid && "z-position is inside limits");

    const int min_ix = ix - bin_refine_factor < 0 ?             0:ix - bin_refine_factor;
    const int max_ix = ix + bin_refine_factor > ngrid-1 ? ngrid-1:ix + bin_refine_factor;
    for(int iix=min_ix;iix<=max_ix;iix++) {
        const DOUBLE newxpos = xcen;
        const int min_iy = iy - bin_refine_factor < 0 ?             0:iy - bin_refine_factor;
        const int max_iy = iy + bin_refine_factor > ngrid-1 ? ngrid-1:iy + bin_refine_factor;

        for(int iiy=min_iy;iiy<=max_iy;iiy++) {
            const DOUBLE newypos = ycen;
            const int min_iz = iz - bin_refine_factor < 0 ?             0:iz - bin_refine_factor;
            const int max_iz = iz + bin_refine_factor > ngrid-1 ? ngrid-1:iz + bin_refine_factor;

            for(int iiz=min_iz;iiz<=max_iz;iiz++) {
                DOUBLE newzpos = zcen;
                const int64_t index=iix*ngrid*ngrid + iiy*ngrid + iiz;
                cellstruct = &(lattice[index]);
                DOUBLE *x2 = cellstruct->pos;
                DOUBLE *y2 = cellstruct->pos + NVEC;
                DOUBLE *z2 = cellstruct->pos + 2*NVEC;

                for(int i=0;i<cellstruct->nelements;i+=NVEC) {
                    int block_size = cellstruct->nelements - i ;
                    if(block_size > NVEC) block_size = NVEC;
                    for(int ii=0;ii<block_size;ii++) {
                        const DOUBLE dx=x2[ii]-newxpos;
                        const DOUBLE dy=y2[ii]-newypos;
                        const DOUBLE dz=z2[ii]-newzpos;
                        const DOUBLE r2 = dx*dx + dy*dy + dz*dz;
                        if (r2 < rmax_sqr) numngb++;
                    }
                    if(numngb > nthreshold) return numngb;

                    x2 += 3*NVEC;
                    y2 += 3*NVEC;
                    z2 += 3*NVEC;

                }
            }
        }
    }
    return numngb;
}


=======
>>>>>>> 2d039526
void free_results_countspheres_mocks(results_countspheres_mocks *results)
{
    if(results == NULL)
        return;

    matrix_free((void **) results->pN, results->nbin);
}



<<<<<<< HEAD


results_countspheres_mocks countspheres_mocks(const int64_t Ngal, DOUBLE *xgal, DOUBLE *ygal, DOUBLE *zgal,
                                              const int64_t Nran, DOUBLE *xran, DOUBLE *yran, DOUBLE *zran,
                                              const int threshold_neighbors,
                                              const DOUBLE rmax, const int nbin, const int nc,
                                              const int num_pN,
                                              const char *centers_file,
                                              const int cosmology)

=======
int countspheres_mocks(const int64_t Ngal, void *xgal, void *ygal, void *zgal,
                       const int64_t Nran, void * restrict xran, void * restrict yran, void * restrict zran,
                       const int threshold_neighbors,
                       const double rmax, const int nbin, const int nc,
                       const int num_pN,
                       const char *centers_file,
                       const int cosmology,
                       results_countspheres_mocks *results,
                       struct config_options *options)
>>>>>>> 2d039526
{

    if( ! (options->float_type == sizeof(float) || options->float_type == sizeof(double))){
        fprintf(stderr,"ERROR: In %s> Can only handle doubles or floats. Got an array of size = %zu\n",
                __FUNCTION__, options->float_type);
        return EXIT_FAILURE;
    }

    if( strncmp(options->version, STR(VERSION), sizeof(options->version)/sizeof(char)-1) != 0) {
        fprintf(stderr,"Error: Do not know this API version = `%s'. Expected version = `%s'\n", options->version, STR(VERSION));
        return EXIT_FAILURE;
    }
<<<<<<< HEAD
    //prepare the results
    results_countspheres_mocks results;
    results.rmax = rmax;
    results.nbin = nbin;
    results.nc   = nc;
    results.num_pN = num_pN;
    results.pN = (DOUBLE **) matrix_malloc(sizeof(DOUBLE), nbin, num_pN);
    const DOUBLE inv_nc = ((DOUBLE) 1.0)/(DOUBLE) isucceed;//actual number of spheres placed
    for(int i=0;i<num_pN;i++) {
        for(int ibin=0;ibin<nbin;ibin++) {
            (results.pN)[ibin][i] = pN[ibin][i] * inv_nc;
        }
=======
    
    if(options->float_type == sizeof(float)) {
        return countspheres_mocks_float(Ngal, (float *) xgal, (float *)ygal, (float *)zgal,
                                        Nran, (float * restrict) xran, (float * restrict) yran, (float * restrict) zran,
                                        threshold_neighbors,
                                        rmax, nbin, nc,
                                        num_pN,
                                        centers_file,
                                        cosmology,
                                        results,
                                        options);
    } else {
        return countspheres_mocks_double(Ngal, (double *) xgal, (double *)ygal, (double *)zgal,
                                         Nran, (double * restrict) xran, (double * restrict) yran, (double * restrict) zran,
                                         threshold_neighbors,
                                         rmax, nbin, nc,
                                         num_pN,
                                         centers_file,
                                         cosmology,
                                         results,
                                         options);
>>>>>>> 2d039526
    }
}<|MERGE_RESOLUTION|>--- conflicted
+++ resolved
@@ -16,75 +16,6 @@
 #include "countspheres_mocks_impl_double.h"
 #include "utils.h"//for matrix_free
 
-<<<<<<< HEAD
-#if defined(USE_AVX) && defined(__AVX__)
-#include "avx_calls.h"
-#endif
-
-
-int count_neighbors(const DOUBLE xcen,const DOUBLE ycen,const DOUBLE zcen,const DOUBLE smin,const DOUBLE inv_rcube,const DOUBLE rmax,
-                    const int ngrid,const cellarray *lattice, const int nthreshold, const int bin_refine_factor)
-{
-    int numngb=0;
-    const cellarray *cellstruct;
-    const DOUBLE rmax_sqr = (DOUBLE) (rmax*rmax);
-    int ix = (int)(ngrid*(xcen-smin)*inv_rcube);
-    int iy = (int)(ngrid*(ycen-smin)*inv_rcube);
-    int iz = (int)(ngrid*(zcen-smin)*inv_rcube);
-    if(ix > ngrid-1) ix--;
-    if(iy > ngrid-1) iy--;
-    if(iz > ngrid-1) iz--;
-
-    assert(ix >= 0 && ix < ngrid && "x-position is inside limits");
-    assert(iy >= 0 && iy < ngrid && "y-position is inside limits");
-    assert(iz >= 0 && iz < ngrid && "z-position is inside limits");
-
-    const int min_ix = ix - bin_refine_factor < 0 ?             0:ix - bin_refine_factor;
-    const int max_ix = ix + bin_refine_factor > ngrid-1 ? ngrid-1:ix + bin_refine_factor;
-    for(int iix=min_ix;iix<=max_ix;iix++) {
-        const DOUBLE newxpos = xcen;
-        const int min_iy = iy - bin_refine_factor < 0 ?             0:iy - bin_refine_factor;
-        const int max_iy = iy + bin_refine_factor > ngrid-1 ? ngrid-1:iy + bin_refine_factor;
-
-        for(int iiy=min_iy;iiy<=max_iy;iiy++) {
-            const DOUBLE newypos = ycen;
-            const int min_iz = iz - bin_refine_factor < 0 ?             0:iz - bin_refine_factor;
-            const int max_iz = iz + bin_refine_factor > ngrid-1 ? ngrid-1:iz + bin_refine_factor;
-
-            for(int iiz=min_iz;iiz<=max_iz;iiz++) {
-                DOUBLE newzpos = zcen;
-                const int64_t index=iix*ngrid*ngrid + iiy*ngrid + iiz;
-                cellstruct = &(lattice[index]);
-                DOUBLE *x2 = cellstruct->pos;
-                DOUBLE *y2 = cellstruct->pos + NVEC;
-                DOUBLE *z2 = cellstruct->pos + 2*NVEC;
-
-                for(int i=0;i<cellstruct->nelements;i+=NVEC) {
-                    int block_size = cellstruct->nelements - i ;
-                    if(block_size > NVEC) block_size = NVEC;
-                    for(int ii=0;ii<block_size;ii++) {
-                        const DOUBLE dx=x2[ii]-newxpos;
-                        const DOUBLE dy=y2[ii]-newypos;
-                        const DOUBLE dz=z2[ii]-newzpos;
-                        const DOUBLE r2 = dx*dx + dy*dy + dz*dz;
-                        if (r2 < rmax_sqr) numngb++;
-                    }
-                    if(numngb > nthreshold) return numngb;
-
-                    x2 += 3*NVEC;
-                    y2 += 3*NVEC;
-                    z2 += 3*NVEC;
-
-                }
-            }
-        }
-    }
-    return numngb;
-}
-
-
-=======
->>>>>>> 2d039526
 void free_results_countspheres_mocks(results_countspheres_mocks *results)
 {
     if(results == NULL)
@@ -95,18 +26,6 @@
 
 
 
-<<<<<<< HEAD
-
-
-results_countspheres_mocks countspheres_mocks(const int64_t Ngal, DOUBLE *xgal, DOUBLE *ygal, DOUBLE *zgal,
-                                              const int64_t Nran, DOUBLE *xran, DOUBLE *yran, DOUBLE *zran,
-                                              const int threshold_neighbors,
-                                              const DOUBLE rmax, const int nbin, const int nc,
-                                              const int num_pN,
-                                              const char *centers_file,
-                                              const int cosmology)
-
-=======
 int countspheres_mocks(const int64_t Ngal, void *xgal, void *ygal, void *zgal,
                        const int64_t Nran, void * restrict xran, void * restrict yran, void * restrict zran,
                        const int threshold_neighbors,
@@ -116,7 +35,6 @@
                        const int cosmology,
                        results_countspheres_mocks *results,
                        struct config_options *options)
->>>>>>> 2d039526
 {
 
     if( ! (options->float_type == sizeof(float) || options->float_type == sizeof(double))){
@@ -129,20 +47,6 @@
         fprintf(stderr,"Error: Do not know this API version = `%s'. Expected version = `%s'\n", options->version, STR(VERSION));
         return EXIT_FAILURE;
     }
-<<<<<<< HEAD
-    //prepare the results
-    results_countspheres_mocks results;
-    results.rmax = rmax;
-    results.nbin = nbin;
-    results.nc   = nc;
-    results.num_pN = num_pN;
-    results.pN = (DOUBLE **) matrix_malloc(sizeof(DOUBLE), nbin, num_pN);
-    const DOUBLE inv_nc = ((DOUBLE) 1.0)/(DOUBLE) isucceed;//actual number of spheres placed
-    for(int i=0;i<num_pN;i++) {
-        for(int ibin=0;ibin<nbin;ibin++) {
-            (results.pN)[ibin][i] = pN[ibin][i] * inv_nc;
-        }
-=======
     
     if(options->float_type == sizeof(float)) {
         return countspheres_mocks_float(Ngal, (float *) xgal, (float *)ygal, (float *)zgal,
@@ -164,6 +68,5 @@
                                          cosmology,
                                          results,
                                          options);
->>>>>>> 2d039526
     }
 }