/* File: tests_mocks.c */
/*
  This file is a part of the Corrfunc package
  Copyright (C) 2015-- Manodeep Sinha (manodeep@gmail.com)
  License: MIT LICENSE. See LICENSE file under the top-level
  directory at https://github.com/manodeep/Corrfunc/
*/

#include <stdio.h>
#include <stdlib.h>
#include <assert.h>
#include <string.h>
#include <sys/time.h>

#ifndef MAXLEN
#define MAXLEN 500
#endif

#if !(defined(__INTEL_COMPILER)) && defined(USE_AVX)
#warning Test suite for mocks are faster with Intel compiler, icc, AVX libraries.
#endif


#include "defs.h"
#include "function_precision.h"
#include "io.h"
#include "utils.h"
#include "cosmology_params.h"

#include "../DDrppi/countpairs_rp_pi_mocks.h"
#include "../wtheta/countpairs_theta_mocks.h"
#include "../vpf/countspheres_mocks.h"

char tmpoutputfile[]="./tests_mocks_output.txt";

int test_DDrppi_mocks(const char *correct_outputfile);
int test_wtheta_mocks(const char *correct_outputfile);
int test_vpf_mocks(const char *correct_outputfile);

void read_data_and_set_globals(const char *firstfilename, const char *firstformat,const char *secondfilename,const char *secondformat);

//Global variables
int ND1;
DOUBLE *RA1=NULL,*DEC1=NULL,*CZ1=NULL;

int ND2;
DOUBLE *RA2=NULL,*DEC2=NULL,*CZ2=NULL;

char binfile[]="../tests/bins";
char angular_binfile[]="../tests/angular_bins";
DOUBLE pimax=40.0;
double boxsize=420.0;
#if defined(_OPENMP)
const int nthreads=4;
#else
const int nthreads=1;
#endif
const int cosmology_flag=1;
char current_file1[MAXLEN],current_file2[MAXLEN];

struct config_options options = {.need_avg_sep=1, .verbose=0, .periodic=1, .float_type=sizeof(double), .fast_divide=0, .fast_acos=0, .version=STR(VERSION)};
//end of global variables

int test_DDrppi_mocks(const char *correct_outputfile)
{
    assert(RA1 != NULL && DEC1 != NULL && CZ1 != NULL && "ERROR: In test suite for DDrppi ra/dec/cz can not be NULL pointers");
    int autocorr = (RA1==RA2) ? 1:0;

    //Do DD(rp,pi) counts
<<<<<<< HEAD
    results_countpairs_mocks results  = countpairs_mocks(ND1,RA1,DEC1,CZ1,
                                                          ND2,RA2,DEC2,CZ2,
#if defined(USE_OMP) && defined(_OPENMP)
                                                          nthreads,
#endif
                                                          autocorr,
                                                          binfile,
                                                          pimax,
                                                          cosmology_flag);

    FILE *fp=my_fopen(tmpoutputfile,"w");
=======
    results_countpairs_mocks results;
    int status = countpairs_mocks(ND1,RA1,DEC1,CZ1,
                                  ND2,RA2,DEC2,CZ2,
                                  nthreads,
                                  autocorr,
                                  binfile,
                                  pimax,
                                  cosmology_flag,
                                  &results,
                                  &options);
    if(status != EXIT_SUCCESS) {
        return status;
    }

    FILE *fp=my_fopen(tmpoutputfile,"w");
    if(fp == NULL) {
        free_results_mocks(&results);
        return EXIT_FAILURE;
    }
>>>>>>> 2d039526
    const DOUBLE dpi = pimax/(DOUBLE)results.npibin ;
    const int npibin = results.npibin;
    for(int i=1;i<results.nbin;i++) {
        const double logrp = LOG10(results.rupp[i]);
        for(int j=0;j<npibin;j++) {
            int index = i*(npibin+1) + j;
            fprintf(fp,"%10"PRIu64" %20.8lf %20.8lf  %20.8lf \n",results.npairs[index],results.rpavg[index],logrp,(j+1)*dpi);
        }
    }
    fclose(fp);

    char execstring[MAXLEN];
    my_snprintf(execstring,MAXLEN,"diff -q %s %s",correct_outputfile,tmpoutputfile);
    int ret=system(execstring);

    free_results_mocks(&results);
    return ret;
}

int test_wtheta_mocks(const char *correct_outputfile)
{
    int autocorr = (RA1==RA2) ? 1:0;
<<<<<<< HEAD

    results_countpairs_theta results = countpairs_theta_mocks(ND1,RA1,DEC1,
                                                               ND2,RA2,DEC2,
#if defined(USE_OMP) && defined(_OPENMP)
                                                               nthreads,
#endif
                                                               autocorr,
                                                               angular_binfile) ;

    /*---Output-Pairs-------------------------------------*/
    FILE *fp=my_fopen(tmpoutputfile,"w");
=======
    int ret = EXIT_FAILURE;
    results_countpairs_theta results;
    options.link_in_dec=1;
    options.link_in_ra=1;
    int status = countpairs_theta_mocks(ND1,RA1,DEC1,
                                        ND2,RA2,DEC2,
                                        nthreads,
                                        autocorr,
                                        angular_binfile,
                                        &results,
                                        &options) ;
    
    if(status != EXIT_SUCCESS) {
        return status;
    }
    
    /*---Output-Pairs-------------------------------------*/
    FILE *fp=my_fopen(tmpoutputfile,"w");
    if(fp == NULL) {
        free_results_countpairs_theta(&results);
        return EXIT_FAILURE;
    }
>>>>>>> 2d039526
    DOUBLE theta_low = results.theta_upp[0];
    for(int i=1;i<results.nbin;i++) {
        fprintf(fp,"%10"PRIu64" %20.8lf %20.8lf %20.8lf \n",results.npairs[i],results.theta_avg[i],theta_low,results.theta_upp[i]);
        theta_low=results.theta_upp[i];
    }
    fclose(fp);
        
    char execstring[MAXLEN];
    my_snprintf(execstring,MAXLEN,"diff -q %s %s",correct_outputfile,tmpoutputfile);
    ret=system(execstring);
    
    //free the result structure
    free_results_countpairs_theta(&results);
    return ret;
}

int test_vpf_mocks(const char *correct_outputfile)
{
    const double rmax=10.0;
    const int nbin=10;
    const int nc=10000;
    const int num_pN=6;
    const int64_t Nran=nc;//Hack. Need to set it to nc so that the loop runs
    DOUBLE *xran=NULL,*yran=NULL,*zran=NULL;
    const int threshold_neighbors=1;
    const char centers_file[]="../tests/data/Mr19_centers_xyz_forVPF_rmax_10Mpc.txt";

<<<<<<< HEAD
    results_countspheres_mocks results = countspheres_mocks(ND1, RA1, DEC1, CZ1,
                                                             Nran, xran, yran, zran,
                                                             threshold_neighbors,
                                                             rmax, nbin, nc,
                                                             num_pN,
                                                             centers_file,
                                                             cosmology_flag);



    //Output the results
    FILE *fp=my_fopen(tmpoutputfile,"w");
    const DOUBLE rstep = rmax/(DOUBLE)nbin ;
=======
    results_countspheres_mocks results;
    int status = countspheres_mocks(ND1, RA1, DEC1, CZ1,
                                    Nran, xran, yran, zran,
                                    threshold_neighbors,
                                    rmax, nbin, nc,
                                    num_pN,
                                    centers_file,
                                    cosmology_flag,
                                    &results,
                                    &options);
    if(status != EXIT_SUCCESS) {
        return status;
    }

    //Output the results
    FILE *fp=my_fopen(tmpoutputfile,"w");
    if(fp == NULL) {
        free_results_countspheres_mocks(&results);
        return EXIT_FAILURE;
    }
    const double rstep = rmax/(double)nbin ;
>>>>>>> 2d039526
    for(int ibin=0;ibin<results.nbin;ibin++) {
        const double r=(ibin+1)*rstep;
        fprintf(fp,"%10.2"REAL_FORMAT" ", r);
        for(int i=0;i<num_pN;i++) {
            fprintf(fp," %10.4e", (results.pN)[ibin][i]);
        }
        fprintf(fp,"\n");
    }
    fclose(fp);

    char execstring[MAXLEN];
    my_snprintf(execstring,MAXLEN,"diff -q %s %s",correct_outputfile,tmpoutputfile);
    int ret=system(execstring);

    //free the result structure
    free_results_countspheres_mocks(&results);
    return ret;
}


void read_data_and_set_globals(const char *firstfilename, const char *firstformat,const char *secondfilename,const char *secondformat)
{
    int free_RA2=0;
    if(RA2 != NULL && RA2 != RA1) {
        free_RA2=1;
    }


    //Check to see if data has to be read for RA1/DEC1/CZ1
    if (strcmp(current_file1,firstfilename) != 0) {
        /* fprintf(stderr,"Freeing the first data-set and replacing with data from file `%s'\n",firstfilename); */
        //replace the data-set
        if(RA1 != NULL) {
            free(RA1);free(DEC1);free(CZ1);
            if(free_RA2 == 0) {
                RA2  = NULL;
                DEC2 = NULL;
                CZ2  = NULL;
            }
        }
        ND1 = read_positions(firstfilename,firstformat, sizeof(DOUBLE), 3, &RA1, &DEC1, &CZ1);
        strncpy(current_file1,firstfilename,MAXLEN);
    }

    //first check if only one unique file is asked for
    if(strncmp(firstfilename,secondfilename,strlen(firstfilename))==0) {
        //But RA2 might have read-in a different file->avoid a memory-leak
        if(free_RA2 == 1) {
            free(RA2);free(DEC2);free(CZ2);
            free_RA2 = 0;//not essential since the code returns after this section
        }
        /* fprintf(stderr,"Second data-set is the same as the first data-set. First file = `%s' and second file = `%s'\n",firstfilename,secondfilename); */
        RA2=RA1;
        DEC2=DEC1;
        CZ2=CZ1;
        ND2=ND1;
        strncpy(current_file2,secondfilename,MAXLEN);
        return;
    }


    //Check to see if data has to be read for RA2/DEC2/CZ2
    if (strncmp(current_file2,secondfilename,strlen(current_file2)) != 0 || RA2 == NULL) {
        //replace the data-set
        if(free_RA2 == 1) {
            free(RA2);free(DEC2);free(CZ2);
        }
        /* fprintf(stderr,"Second data-set is different -- reading in the new data-set from `%s'\n",secondfilename); */
        ND2 = read_positions(secondfilename,secondformat, sizeof(DOUBLE), 3, &RA2, &DEC2, &CZ2);
        strncpy(current_file2,secondfilename,MAXLEN);
    }
}


int main(int argc, char **argv)
{
    ENSURE_STRUCT_SIZE(struct config_options, OPTIONS_HEADER_SIZE);//compile-time check for making sure struct is correct size
    
    struct timeval tstart,t0,t1;
    char file[]="../tests/data/Mr19_mock_northonly.rdcz.dat";
    char fileformat[]="a";

    int status = init_cosmology(cosmology_flag);
    if(status != EXIT_SUCCESS) {
        return EXIT_FAILURE;
    }
    gettimeofday(&tstart,NULL);

    //set the globals.
    ND1 = read_positions(file,fileformat, sizeof(DOUBLE), 3, &RA1, &DEC1, &CZ1);
    ND2 = ND1;
    RA2 = RA1;
    DEC2 = DEC1;
    CZ2 = CZ1;

    strncpy(current_file1,file,MAXLEN);
    strncpy(current_file2,file,MAXLEN);

    int failed=0;

    const char alltests_names[][MAXLEN] = {"Mr19 mocks DDrppi (DD)","Mr19 mocks wtheta (DD)","Mr19 mocks vpf (data)","Mr19 mocks DDrppi (DR)", "Mr19 mocks wtheta (DR)","Mr19 mocks vpf (randoms)"};
    const int ntests = sizeof(alltests_names)/(sizeof(char)*MAXLEN);
    const int function_pointer_index[] = {0,1,2,0,1,2};//0->DDrppi, 1->wtheta, 2->vpf
    assert(sizeof(function_pointer_index)/sizeof(int) == ntests && "Number of tests should equal the number of functions");

    const char correct_outputfiles[][MAXLEN] = {"../tests/Mr19_mock.DD", /* Test 0 Mr19 DD */
                                                "../tests/Mr19_mock_wtheta.DD", /* Test 1 Mr19 wtheta DD*/
                                                "../tests/Mr19_mock_vpf", /* Test 2 Mr19 mocks vpf */
                                                "../tests/Mr19_mock.DR", /* Test 3 Mr19 DR */
                                                "../tests/Mr19_mock_wtheta.DR", /* Test 4 Mr19 wtheta DR */
                                                "../tests/Mr19_randoms_vpf"}; /* Test 5 Mr19 randoms vpf */
    const char firstfilename[][MAXLEN] = {"../tests/data/Mr19_mock_northonly.rdcz.dat",
                                          "../tests/data/Mr19_mock_northonly.rdcz.dat",
                                          "../tests/data/Mr19_mock_northonly.rdcz.dat",
                                          "../tests/data/Mr19_randoms_northonly.rdcz.ff",
                                          "../tests/data/Mr19_randoms_northonly.rdcz.ff",
                                          "../tests/data/Mr19_randoms_northonly.rdcz.ff"};
    const char firstfiletype[][MAXLEN]  = {"a","a","a","f","f","f"};
    const char secondfilename[][MAXLEN] = {"../tests/data/Mr19_mock_northonly.rdcz.dat",
                                           "../tests/data/Mr19_mock_northonly.rdcz.dat",
                                           "../tests/data/Mr19_mock_northonly.rdcz.dat",
                                           "../tests/data/Mr19_mock_northonly.rdcz.dat",
                                           "../tests/data/Mr19_mock_northonly.rdcz.dat",
                                           "../tests/data/Mr19_randoms_northonly.rdcz.ff"};
    const char secondfiletype[][MAXLEN] = {"a","a","a","a","a","f"};
    const DOUBLE allpimax[]             = {40.0,40.0,40.0,40.0,40.0,40.0};

    int (*allfunctions[]) (const char *) = {test_DDrppi_mocks,test_wtheta_mocks,test_vpf_mocks};
    const int numfunctions=3;//3 functions total

    int total_tests=0,skipped=0;

    if(argc==1) {
        //nothing was passed at the command-line run all tests
        for(int i=0;i<ntests;i++) {
            int function_index = function_pointer_index[i];
            assert(function_index >= 0 && function_index < numfunctions && "Function index is within range");
            const char *testname = alltests_names[i];
            int skip_test=test_all_files_present(2,firstfilename[i],secondfilename[i]);
            if(skip_test != 0) {
                fprintf(stderr,ANSI_COLOR_YELLOW "SKIPPED: " ANSI_COLOR_MAGENTA "%s"  ANSI_COLOR_RESET ". Test data-file(s) (`%s',`%s') not found\n", testname, firstfilename[i], secondfilename[i]);
                skipped++;
                continue;
            }
            read_data_and_set_globals(firstfilename[i],firstfiletype[i],secondfilename[i],secondfiletype[i]);
            pimax=allpimax[i];
            gettimeofday(&t0,NULL);
            status = (*allfunctions[function_index])(correct_outputfiles[i]);
            gettimeofday(&t1,NULL);
            double pair_time=ADD_DIFF_TIME(t0,t1);
            total_tests++;
            if(status==EXIT_SUCCESS) {
                fprintf(stderr,ANSI_COLOR_GREEN "PASSED: " ANSI_COLOR_MAGENTA "%s" ANSI_COLOR_GREEN ". Time taken = %8.2lf seconds " ANSI_COLOR_RESET "\n", testname,pair_time);
                char execstring[MAXLEN];
                my_snprintf(execstring,MAXLEN,"rm -f %s",tmpoutputfile);
                run_system_call(execstring);//can ignore the status here
                
            } else {
                fprintf(stderr,ANSI_COLOR_RED "FAILED: " ANSI_COLOR_MAGENTA "%s" ANSI_COLOR_RED ". Time taken = %8.2lf seconds " ANSI_COLOR_RESET "\n", testname,pair_time);
                failed++;
                char execstring[MAXLEN];
                my_snprintf(execstring,MAXLEN,"mv %s %s.%d",tmpoutputfile,tmpoutputfile,i);
                run_system_call(execstring);//can ignore the status here

            }
        }
    } else {
        //run specific tests
        for(int i=1;i<argc;i++){
            int this_test_num = atoi(argv[i]);
            if(this_test_num >= 0 && this_test_num < ntests) {
                int function_index = function_pointer_index[this_test_num];
                assert(function_index >= 0 && function_index < numfunctions && "Function index is within range");
                const char *testname = alltests_names[this_test_num];
                int skip_test=test_all_files_present(2,firstfilename[this_test_num],secondfilename[this_test_num]);
                if(skip_test != 0) {
                    fprintf(stderr,ANSI_COLOR_YELLOW "SKIPPED: " ANSI_COLOR_MAGENTA "%s"  ANSI_COLOR_RESET ". Test data-file(s) (`%s',`%s') not found\n", testname, firstfilename[this_test_num], secondfilename[this_test_num]);
                    skipped++;
                    continue;
                }

                total_tests++;
                read_data_and_set_globals(firstfilename[this_test_num],firstfiletype[this_test_num],secondfilename[this_test_num],secondfiletype[this_test_num]);
                pimax=allpimax[this_test_num];
                gettimeofday(&t0,NULL);
                status = (*allfunctions[function_index])(correct_outputfiles[this_test_num]);
                gettimeofday(&t1,NULL);
                double pair_time = ADD_DIFF_TIME(t0,t1);
                if(status==EXIT_SUCCESS) {
                    fprintf(stderr,ANSI_COLOR_GREEN "PASSED: " ANSI_COLOR_MAGENTA "%s" ANSI_COLOR_GREEN ". Time taken = %8.2lf seconds " ANSI_COLOR_RESET "\n", testname,pair_time);
                    char execstring[MAXLEN];
                    my_snprintf(execstring,MAXLEN,"rm -f %s",tmpoutputfile);
                    run_system_call(execstring);//ignoring status
                } else {
                    fprintf(stderr,ANSI_COLOR_RED "FAILED: " ANSI_COLOR_MAGENTA "%s" ANSI_COLOR_RED ". Time taken = %8.2lf seconds " ANSI_COLOR_RESET "\n", testname,pair_time);
                    failed++;
                    char execstring[MAXLEN];
                    my_snprintf(execstring,MAXLEN,"mv %s %s.%d",tmpoutputfile,tmpoutputfile,this_test_num);
                    run_system_call(execstring);//ignoring status
                }
            } else {
                fprintf(stderr,ANSI_COLOR_YELLOW "WARNING: Test = %d is not a valid test index. Valid test indices range between [0,%d] " ANSI_COLOR_RESET "\n",this_test_num,ntests-1);
            }
        }
    }


    gettimeofday(&t1,NULL);
    double total_time = ADD_DIFF_TIME(tstart,t1);
    if(failed > 0) {
        fprintf(stderr,ANSI_COLOR_RED "FAILED %d out of %d tests. Total time = %8.2lf seconds " ANSI_COLOR_RESET "\n", failed, total_tests, total_time);
    } else {
        fprintf(stderr,ANSI_COLOR_GREEN "PASSED: ALL %d tests. Total time = %8.2lf seconds " ANSI_COLOR_RESET "\n", total_tests, total_time);
    }
    if(skipped > 0) {
        fprintf(stderr,ANSI_COLOR_YELLOW "SKIPPED: %d tests" ANSI_COLOR_RESET "\n", skipped);
        fprintf(stderr,ANSI_COLOR_MAGENTA "Tests are skipped on the PyPI installed code-base. Please use the git repo if you want to run the entire suite of tests"ANSI_COLOR_RESET"\n\n");
    }

    if(RA2 != RA1) {
        free(RA2);free(DEC2);free(CZ2);
    }
    free(RA1);free(DEC1);free(CZ1);
    return EXIT_SUCCESS;
}<|MERGE_RESOLUTION|>--- conflicted
+++ resolved
@@ -67,19 +67,6 @@
     int autocorr = (RA1==RA2) ? 1:0;
 
     //Do DD(rp,pi) counts
-<<<<<<< HEAD
-    results_countpairs_mocks results  = countpairs_mocks(ND1,RA1,DEC1,CZ1,
-                                                          ND2,RA2,DEC2,CZ2,
-#if defined(USE_OMP) && defined(_OPENMP)
-                                                          nthreads,
-#endif
-                                                          autocorr,
-                                                          binfile,
-                                                          pimax,
-                                                          cosmology_flag);
-
-    FILE *fp=my_fopen(tmpoutputfile,"w");
-=======
     results_countpairs_mocks results;
     int status = countpairs_mocks(ND1,RA1,DEC1,CZ1,
                                   ND2,RA2,DEC2,CZ2,
@@ -99,7 +86,6 @@
         free_results_mocks(&results);
         return EXIT_FAILURE;
     }
->>>>>>> 2d039526
     const DOUBLE dpi = pimax/(DOUBLE)results.npibin ;
     const int npibin = results.npibin;
     for(int i=1;i<results.nbin;i++) {
@@ -122,19 +108,6 @@
 int test_wtheta_mocks(const char *correct_outputfile)
 {
     int autocorr = (RA1==RA2) ? 1:0;
-<<<<<<< HEAD
-
-    results_countpairs_theta results = countpairs_theta_mocks(ND1,RA1,DEC1,
-                                                               ND2,RA2,DEC2,
-#if defined(USE_OMP) && defined(_OPENMP)
-                                                               nthreads,
-#endif
-                                                               autocorr,
-                                                               angular_binfile) ;
-
-    /*---Output-Pairs-------------------------------------*/
-    FILE *fp=my_fopen(tmpoutputfile,"w");
-=======
     int ret = EXIT_FAILURE;
     results_countpairs_theta results;
     options.link_in_dec=1;
@@ -157,7 +130,6 @@
         free_results_countpairs_theta(&results);
         return EXIT_FAILURE;
     }
->>>>>>> 2d039526
     DOUBLE theta_low = results.theta_upp[0];
     for(int i=1;i<results.nbin;i++) {
         fprintf(fp,"%10"PRIu64" %20.8lf %20.8lf %20.8lf \n",results.npairs[i],results.theta_avg[i],theta_low,results.theta_upp[i]);
@@ -185,21 +157,6 @@
     const int threshold_neighbors=1;
     const char centers_file[]="../tests/data/Mr19_centers_xyz_forVPF_rmax_10Mpc.txt";
 
-<<<<<<< HEAD
-    results_countspheres_mocks results = countspheres_mocks(ND1, RA1, DEC1, CZ1,
-                                                             Nran, xran, yran, zran,
-                                                             threshold_neighbors,
-                                                             rmax, nbin, nc,
-                                                             num_pN,
-                                                             centers_file,
-                                                             cosmology_flag);
-
-
-
-    //Output the results
-    FILE *fp=my_fopen(tmpoutputfile,"w");
-    const DOUBLE rstep = rmax/(DOUBLE)nbin ;
-=======
     results_countspheres_mocks results;
     int status = countspheres_mocks(ND1, RA1, DEC1, CZ1,
                                     Nran, xran, yran, zran,
@@ -221,7 +178,6 @@
         return EXIT_FAILURE;
     }
     const double rstep = rmax/(double)nbin ;
->>>>>>> 2d039526
     for(int ibin=0;ibin<results.nbin;ibin++) {
         const double r=(ibin+1)*rstep;
         fprintf(fp,"%10.2"REAL_FORMAT" ", r);
