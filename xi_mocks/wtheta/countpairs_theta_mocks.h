--- conflicted
+++ resolved
@@ -23,28 +23,6 @@
         int nbin;
     } results_countpairs_theta;
 
-<<<<<<< HEAD
-
-    results_countpairs_theta countpairs_theta_mocks(const int64_t ND1, DOUBLE *phi1, DOUBLE *theta1,
-                                                      const int64_t ND2, DOUBLE *phi2, DOUBLE *theta2,
-#if defined(USE_OMP) && defined(_OPENMP)
-                                                      const int numthreads,
-#endif
-                                                      const int autocorr,
-                                                      const char *binfile) __attribute__((warn_unused_result));
-
-    results_countpairs_theta countpairs_theta_brute_force(const int64_t ND1, DOUBLE *phi1, DOUBLE *theta1,
-                                                          const int64_t ND2, DOUBLE *phi2, DOUBLE *theta2,
-#if defined(USE_OMP) && defined(_OPENMP)
-                                                          const int numthreads,
-#endif
-                                                          const int autocorr,
-                                                          const char *binfile) __attribute__((warn_unused_result));
-    
-    
-    void free_results_countpairs_theta(results_countpairs_theta *results);
-    void check_ra_dec(const int64_t N, DOUBLE *phi, DOUBLE *theta);
-=======
     extern int countpairs_theta_mocks(const int64_t ND1, void *phi1, void *theta1,
                                       const int64_t ND2, void *phi2, void *theta2,
                                       const int numthreads,
@@ -54,7 +32,6 @@
                                       struct config_options *options);
     
     extern void free_results_countpairs_theta(results_countpairs_theta *results);
->>>>>>> 2d039526
 
 #ifdef __cplusplus
 }
