--- conflicted
+++ resolved
@@ -1,21 +1,12 @@
 include ../../mocks.options ../../common.mk
-<<<<<<< HEAD
-=======
-
-
-target := DDtheta_mocks wtheta
->>>>>>> 13b454f2
 
 # ifeq (USE_MKL,$(findstring USE_MKL,$(OPT)))
 # MKL_CHECK=mkl
 # endif
 
-<<<<<<< HEAD
 targets := DDtheta_mocks wtheta
 SRC1   := DDtheta_mocks.c  countpairs_theta_mocks.c ../../utils/gridlink_mocks.c \
 			../../utils/utils.c ../../io/io.c ../../io/ftread.c
-=======
->>>>>>> 13b454f2
 INCL   := countpairs_theta_mocks.h ../../io/io.h ../../io/ftread.h ../../io/io.h ../../utils/utils.h ../../utils/gridlink_mocks.h \
         ../../utils/function_precision.h ../../utils/cellarray_mocks.h ../../utils/avx_calls.h \
         ../../utils/defs.h
@@ -25,16 +16,9 @@
 INCL += ../../utils/progressbar.h 
 endif
 
-<<<<<<< HEAD
 OBJS1=$(SRC1:.c=.o) 
 
 all: $(targets) $(SRC1) $(INCL) ../../mocks.options ../../common.mk Makefile
-=======
-SRC1 := DDtheta_mocks.c  countpairs_theta_mocks.c ../../utils/gridlink_mocks.c \
-			../../utils/utils.c ../../io/io.c ../../io/ftread.c ../../utils/progressbar.c
-OBJS1:=$(SRC1:.c=.o) 
-all: $(target) $(SRC1) $(INCL) ../../mocks.options ../../common.mk Makefile
->>>>>>> 13b454f2
 
 DDtheta_mocks: $(OBJS1) $(INCL) ../../mocks.options ../../common.mk Makefile
 	$(CC) $(OBJS1) $(CLINK) -o $@ 
@@ -69,17 +53,10 @@
 
 install: ../../bin/DDtheta_mocks ../../bin/wtheta | ../../bin
 
-<<<<<<< HEAD
 ../../bin/DDtheta_mocks:DDtheta_mocks
 	cp -p $< $@
 
 ../../bin/wtheta: wtheta
-=======
-../../bin/wtheta: wtheta
-	cp -p $< $@
-
-../../bin/DDtheta_mocks: DDtheta_mocks
->>>>>>> 13b454f2
 	cp -p $< $@
 
 .PHONY: clean clena celan distclean realclean install lib libs tests
