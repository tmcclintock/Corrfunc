/* File: DDtheta_mocks.c */
/*
  This file is a part of the Corrfunc package
  Copyright (C) 2015-- Manodeep Sinha (manodeep@gmail.com)
  License: MIT LICENSE. See LICENSE file under the top-level
  directory at https://github.com/manodeep/Corrfunc/
*/

#include <stdio.h>
#include <math.h>
#include <stdlib.h>

#include "defs.h" //for ADD_DIFF_TIME
#include "function_precision.h" //definition of DOUBLE
#include "countpairs_theta_mocks.h" //function proto-type for countpairs_theta_mocks
#include "io.h" //function proto-type for file input
#include "utils.h" //general utilities

void Printhelp(void);

int main(int argc, char **argv)
{
    /*---Arguments-------------------------*/
    char *file1=NULL,*file2=NULL;
    char *fileformat1=NULL,*fileformat2=NULL;
    char *binfile=NULL;
    int nthreads=1;
    
#if defined(_OPENMP)
    const char argnames[][30]={"file1","format1","file2","format2","binfile","Nthreads"};
#else
    const char argnames[][30]={"file1","format1","file2","format2","binfile"};
#endif
    int nargs=sizeof(argnames)/(sizeof(char)*30);
    struct timeval tstart,t0,t1;
    double pair_time=0,read_time=0.0;

    gettimeofday(&tstart,NULL);

    /*---Data-variables--------------------*/
    int64_t ND1,ND2 ;
    DOUBLE *thetaD1,*phiD1 ;
    DOUBLE *thetaD2,*phiD2 ;

    /*---Check-arguments-----------------------------------*/
    if(argc< (nargs+1)) {
        Printhelp() ;
        fprintf(stderr,"\nFound: %d parameters\n ",argc-1);
        int i;
        for(i=1;i<argc;i++) {
            if(i <= nargs)
                fprintf(stderr,"\t\t %s = `%s' \n",argnames[i-1],argv[i]);
            else
                fprintf(stderr,"\t\t <> = `%s' \n",argv[i]);
        }
        if(i <= nargs) {
            fprintf(stderr,"\nMissing required parameters \n");
            for(i=argc;i<=nargs;i++)
                fprintf(stderr,"\t\t %s = `?'\n",argnames[i-1]);
        }
        return EXIT_FAILURE;
    }
    file1=argv[1];
    fileformat1=argv[2];
    file2=argv[3];
    fileformat2=argv[4];
    binfile=argv[5];
#if defined(USE_OMP) && defined(_OPENMP)
    nthreads=atoi(argv[6]);
    if(nthreads < 1) {
        fprintf(stderr,"Warning: Nthreads = %d should be >=1. Setting nthreads to 1.\n", nthreads);
        nthreads = 1;
    }
#endif

    int autocorr=0;
    if( strcmp(file1,file2)==0) {
        autocorr=1;
    }

    fprintf(stderr,"Running `%s' with the parameters \n",argv[0]);
    fprintf(stderr,"\n\t\t -------------------------------------\n");
    for(int i=1;i<argc;i++) {
        if(i <= nargs) {
            fprintf(stderr,"\t\t %-10s = %s \n",argnames[i-1],argv[i]);
        }  else {
            fprintf(stderr,"\t\t <> = `%s' \n",argv[i]);
        }
    }
    fprintf(stderr,"\t\t -------------------------------------\n");

    /*---Read-data1-file----------------------------------*/
    gettimeofday(&t0,NULL);
    ND1=read_positions(file1,fileformat1, sizeof(DOUBLE), 2, &phiD1,&thetaD1);
    gettimeofday(&t1,NULL);
    read_time += ADD_DIFF_TIME(t0,t1);
    fprintf(stderr,"DDtheta_mocks> Read in %"PRId64" particles from file `%s'\n",ND1,file1);

    /*---Read-data2-file----------------------------------*/
    if(autocorr==0) {
        gettimeofday(&t0,NULL);
        ND2=read_positions(file2,fileformat2, sizeof(DOUBLE), 2, &phiD2, &thetaD2);
        gettimeofday(&t1,NULL);
        read_time += ADD_DIFF_TIME(t0,t1);
        fprintf(stderr,"DDtheta_mocks> Read in %"PRId64" particles from file `%s'\n",ND2,file2);
    } else {
        ND2=ND1;
        thetaD2 = thetaD1;
        phiD2 = phiD1;
    }

    /*---Count-pairs--------------------------------------*/
    gettimeofday(&t0,NULL);
<<<<<<< HEAD
    results_countpairs_theta results = countpairs_theta_mocks(ND1,phiD1,thetaD1,
                                                              ND2,phiD2,thetaD2,
#if defined(USE_OMP) && defined(_OPENMP)
                                                              nthreads,
#endif
                                                              autocorr,
                                                              binfile) ;
=======
    results_countpairs_theta results;
    struct config_options options = get_config_options();
    options.float_type = sizeof(DOUBLE);

    int status = countpairs_theta_mocks(ND1,phiD1,thetaD1,
                                        ND2,phiD2,thetaD2,
                                        nthreads,
                                        autocorr,
                                        binfile,
                                        &results,
                                        &options);
>>>>>>> 2d039526

    gettimeofday(&t1,NULL);
    pair_time = ADD_DIFF_TIME(t0,t1);
    free(thetaD1);free(phiD1);
    if(autocorr==0) {
        free(thetaD2);free(phiD2);
    }
    if(status != EXIT_SUCCESS) {
        return status;
    }
    
    /*---Output-Pairs-------------------------------------*/
    DOUBLE theta_low = results.theta_upp[0];
    for(int i=1;i<results.nbin;i++) {
        fprintf(stdout,"%10"PRIu64" %20.8lf %20.8lf %20.8lf \n",results.npairs[i],results.theta_avg[i],theta_low,results.theta_upp[i]);
        theta_low=results.theta_upp[i];
    }

    free_results_countpairs_theta(&results);
    gettimeofday(&t1,NULL);
    fprintf(stderr,"DDtheta> Done -  ND1=%"PRId64" ND2=%"PRId64". Time taken = %6.2lf seconds. read-in time = %6.2lf seconds sec pair-counting time = %6.2lf sec\n",
            ND1,ND2,ADD_DIFF_TIME(tstart,t1),read_time,pair_time);
    return EXIT_SUCCESS;

}



/*---Print-help-information---------------------------*/
void Printhelp(void)
{
    fprintf(stderr,"========================================================================================\n") ;
    fprintf(stderr,"   --- DDtheta file1 format1 file2 format2 binfile [Nthreads] > Thetafile\n") ;
    fprintf(stderr,"   --- Measure the cross-correlation function w(theta) for two different\n") ;
    fprintf(stderr,"       data files (or autocorrelation if data1=data2).\n") ;
    fprintf(stderr,"     * file1       = name of first data file\n") ;
    fprintf(stderr,"     * format1     = format of first data file (f for fast-food, a for ascii)\n") ;
    fprintf(stderr,"     * file2       = name of second data file\n") ;
    fprintf(stderr,"     * format2     = format of second data file\n") ;
    fprintf(stderr,"     * binfile     = name of ascii file containing the theta-bins (thetamin thetamax for each bin)\n") ;
#if defined(USE_OMP) && defined(_OPENMP)
    fprintf(stderr,"     * numthreads  = number of threads to use\n");
#endif

#ifdef OUTPUT_THETAAVG
    fprintf(stderr,"     > Thetafile   = name of output file <npairs thetaavg thetamin thetamax>\n") ;
#else
    fprintf(stderr,"     > Thetafile   = name of output file <npairs    0.0   thetamin thetamax>\n") ;
#endif
    fprintf(stderr,"========================================================================================\n") ;
    fprintf(stderr,"\n\tCompile options: \n");
#ifdef OUTPUT_THETAAVG
    fprintf(stderr,"Output THETAAVG = True\n");
#else
    fprintf(stderr,"Output THETAAVG = False\n");
#endif

#ifdef DOUBLE_PREC
    fprintf(stderr,"Precision = double\n");
#else
    fprintf(stderr,"Precision = float\n");
#endif

#if defined(USE_AVX) && defined(__AVX__)
    fprintf(stderr,"Use AVX = True\n");
#else
    fprintf(stderr,"Use AVX = False\n");
#endif

#if defined(USE_OMP) && defined(_OPENMP)
    fprintf(stderr,"Use OMP = True\n");
#else
    fprintf(stderr,"Use OMP = False\n");
#endif

    fprintf(stderr,"=========================================================================\n") ;

}<|MERGE_RESOLUTION|>--- conflicted
+++ resolved
@@ -111,15 +111,6 @@
 
     /*---Count-pairs--------------------------------------*/
     gettimeofday(&t0,NULL);
-<<<<<<< HEAD
-    results_countpairs_theta results = countpairs_theta_mocks(ND1,phiD1,thetaD1,
-                                                              ND2,phiD2,thetaD2,
-#if defined(USE_OMP) && defined(_OPENMP)
-                                                              nthreads,
-#endif
-                                                              autocorr,
-                                                              binfile) ;
-=======
     results_countpairs_theta results;
     struct config_options options = get_config_options();
     options.float_type = sizeof(DOUBLE);
@@ -131,7 +122,6 @@
                                         binfile,
                                         &results,
                                         &options);
->>>>>>> 2d039526
 
     gettimeofday(&t1,NULL);
     pair_time = ADD_DIFF_TIME(t0,t1);
